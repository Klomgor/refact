--- conflicted
+++ resolved
@@ -79,16 +79,15 @@
 [x] export the chat history component
 [x] add vscode specific button for opening the history in a tab
 [ ] should be monotype font on tooltip (will require adding a custom tooltip)
-<<<<<<< HEAD
+
 [x] command completion combobox interactions
 [ ] maybe add optimistic cache for queries to lsp?
 [x] remove context latest context files from chat when sending a message
 [x] small but in command deletion, type @fi tab delete delete then tab
 [ ] workspace being run twice ? or adding extra files
-=======
 [ ] update readme with the new features/options
 [x] uninstall react-cookie and delete code comments
->>>>>>> de391783
+
 
 ### EVENTS TODO FOR IDEs
 
