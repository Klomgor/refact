use std::sync::Arc;
use axum::Extension;
use axum::http::{Response, StatusCode};
use hyper::Body;
use tokio::sync::RwLock as ARwLock;

<<<<<<< HEAD
use crate::at_tools::tools::{tools_compiled_in, tools_from_customization};
=======
use crate::at_tools::tools::{tool_description_list_from_yaml, tools_from_customization};
>>>>>>> 9732c2d3
use crate::custom_error::ScratchError;
use crate::global_context::GlobalContext;


pub async fn handle_v1_tools(
    Extension(gcx): Extension<Arc<ARwLock<GlobalContext>>>,
    _: hyper::body::Bytes,
)  -> axum::response::Result<Response<Body>, ScratchError> {
    let turned_on = crate::at_tools::tools::at_tools_merged_and_filtered(gcx.clone()).await.keys().cloned().collect::<Vec<_>>();
<<<<<<< HEAD
    let tools_compiled_in_only = tools_compiled_in(&turned_on).unwrap_or_else(|e|{
        tracing::error!("Error loading compiled_in_tools: {:?}", e);
        vec![]
    });
    let tools_customization = tools_from_customization(gcx.clone(), &turned_on).await;
    let tools = tools_compiled_in_only.into_iter().map(|x|x.into_openai_style())
        .chain(tools_customization.into_iter().map(|x|x.into_openai_style())).collect::<Vec<_>>();

    let body = serde_json::to_string_pretty(&tools).map_err(|e| ScratchError::new(StatusCode::UNPROCESSABLE_ENTITY, format!("JSON problem: {}", e)))?;
=======
    let allow_experimental = gcx.read().await.cmdline.experimental;

    let tool_desclist = tool_description_list_from_yaml(&turned_on, allow_experimental).unwrap_or_else(|e|{
        tracing::error!("Error loading compiled_in_tools: {:?}", e);
        vec![]
    });

    let tools_customization = tools_from_customization(gcx.clone(), &turned_on).await;

    let tools_openai_stype =
        tool_desclist.into_iter().map(|x|x.into_openai_style()).chain(
        tools_customization.into_iter().map(|x|x.into_openai_style())
    ).collect::<Vec<_>>();

    let body = serde_json::to_string_pretty(&tools_openai_stype).map_err(|e| ScratchError::new(StatusCode::UNPROCESSABLE_ENTITY, format!("JSON problem: {}", e)))?;
>>>>>>> 9732c2d3
    Ok(Response::builder()
        .status(StatusCode::OK)
        .header("Content-Type", "application/json")
        .body(Body::from(body))
        .unwrap()
    )
}<|MERGE_RESOLUTION|>--- conflicted
+++ resolved
@@ -4,11 +4,7 @@
 use hyper::Body;
 use tokio::sync::RwLock as ARwLock;
 
-<<<<<<< HEAD
-use crate::at_tools::tools::{tools_compiled_in, tools_from_customization};
-=======
 use crate::at_tools::tools::{tool_description_list_from_yaml, tools_from_customization};
->>>>>>> 9732c2d3
 use crate::custom_error::ScratchError;
 use crate::global_context::GlobalContext;
 
@@ -18,17 +14,6 @@
     _: hyper::body::Bytes,
 )  -> axum::response::Result<Response<Body>, ScratchError> {
     let turned_on = crate::at_tools::tools::at_tools_merged_and_filtered(gcx.clone()).await.keys().cloned().collect::<Vec<_>>();
-<<<<<<< HEAD
-    let tools_compiled_in_only = tools_compiled_in(&turned_on).unwrap_or_else(|e|{
-        tracing::error!("Error loading compiled_in_tools: {:?}", e);
-        vec![]
-    });
-    let tools_customization = tools_from_customization(gcx.clone(), &turned_on).await;
-    let tools = tools_compiled_in_only.into_iter().map(|x|x.into_openai_style())
-        .chain(tools_customization.into_iter().map(|x|x.into_openai_style())).collect::<Vec<_>>();
-
-    let body = serde_json::to_string_pretty(&tools).map_err(|e| ScratchError::new(StatusCode::UNPROCESSABLE_ENTITY, format!("JSON problem: {}", e)))?;
-=======
     let allow_experimental = gcx.read().await.cmdline.experimental;
 
     let tool_desclist = tool_description_list_from_yaml(&turned_on, allow_experimental).unwrap_or_else(|e|{
@@ -44,7 +29,6 @@
     ).collect::<Vec<_>>();
 
     let body = serde_json::to_string_pretty(&tools_openai_stype).map_err(|e| ScratchError::new(StatusCode::UNPROCESSABLE_ENTITY, format!("JSON problem: {}", e)))?;
->>>>>>> 9732c2d3
     Ok(Response::builder()
         .status(StatusCode::OK)
         .header("Content-Type", "application/json")
