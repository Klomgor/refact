--- conflicted
+++ resolved
@@ -16,14 +16,9 @@
 use crate::global_context;
 use crate::global_context::CommandLine;
 use crate::http::routers::v1::code_completion::handle_v1_code_completion;
-<<<<<<< HEAD
 use crate::receive_workspace_changes;
 use crate::telemetry;
 use crate::telemetry::snippets_collection;
-=======
-use crate::files_in_workspace;
-use crate::telemetry;
->>>>>>> 44f4e0c2
 use crate::vecdb::file_filter::is_valid_file;
 
 const VERSION: &str = env!("CARGO_PKG_VERSION");
@@ -204,13 +199,8 @@
         }
         {
             let gcx_locked = self.gcx.write().await;
-<<<<<<< HEAD
-            *gcx_locked.lsp_backend_document_state.workspace_folders.write().await = params.workspace_folders.clone();
-            info!("LSP workspace_folders {:?}", gcx_locked.lsp_backend_document_state.workspace_folders);
-=======
             *gcx_locked.documents_state.workspace_folders.lock().unwrap() = folders.clone();
             info!("LSP workspace_folders {:?}", folders);
->>>>>>> 44f4e0c2
         }
         files_in_workspace::on_workspaces_init(
             self.gcx.clone(),
@@ -263,19 +253,7 @@
     }
 
     async fn did_change(&self, params: DidChangeTextDocumentParams) {
-<<<<<<< HEAD
-        let file_path = PathBuf::from(params.text_document.uri.path());
-        if is_valid_file(&file_path) {
-            match *self.gcx.read().await.vec_db.lock().await {
-                Some(ref mut db) => db.add_or_update_file(file_path, false).await,
-                None => {}
-            };
-        }
-
-        receive_workspace_changes::on_did_change(
-=======
         files_in_workspace::on_did_change(
->>>>>>> 44f4e0c2
             self.gcx.clone(),
             &params.text_document.uri,
             &params.content_changes[0].text  // TODO: This text could be just a part of the whole file
@@ -287,16 +265,6 @@
             .log_message(MessageType::INFO, "{refact-lsp} file saved")
             .await;
         let uri = params.text_document.uri.to_string();
-<<<<<<< HEAD
-        let file_path = PathBuf::from(params.text_document.uri.path());
-        if is_valid_file(&file_path) {
-            match *self.gcx.read().await.vec_db.lock().await {
-                Some(ref mut db) => db.add_or_update_file(file_path, false).await,
-                None => {}
-            };
-        }
-=======
->>>>>>> 44f4e0c2
         info!("{uri} saved");
     }
 
@@ -305,16 +273,6 @@
             .log_message(MessageType::INFO, "{refact-lsp} file closed")
             .await;
         let uri = params.text_document.uri.to_string();
-<<<<<<< HEAD
-        let file_path = PathBuf::from(params.text_document.uri.path());
-        if is_valid_file(&file_path) {
-            match *self.gcx.read().await.vec_db.lock().await {
-                Some(ref mut db) => db.add_or_update_file(file_path, false).await,
-                None => {}
-            };
-        }
-=======
->>>>>>> 44f4e0c2
         info!("{uri} closed");
     }
 
@@ -338,34 +296,6 @@
         self.client
             .log_message(MessageType::INFO, "{refact-lsp} create files")
             .await;
-    }
-
-    async fn did_delete_files(&self, params: DeleteFilesParams) {
-        let files = params.files
-            .into_iter()
-            .map(|x| PathBuf::from(x.uri.replace("file://", "")))
-            .filter(|x| is_valid_file(&x));
-
-        match *self.gcx.read().await.vec_db.lock().await {
-            Some(ref mut db) => {
-                for file in files {
-                    db.remove_file(&file).await;
-                }
-            }
-            None => {}
-        };
-    }
-
-    async fn did_create_files(&self, params: CreateFilesParams) {
-        let files = params.files
-            .into_iter()
-            .map(|x| PathBuf::from(x.uri.replace("file://", "")))
-            .filter(|x| is_valid_file(&x))
-            .collect();
-        match *self.gcx.read().await.vec_db.lock().await {
-            Some(ref db) => db.add_or_update_files(files, false).await,
-            None => {}
-        };
     }
 }
 
