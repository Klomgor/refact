pub const COMPILED_IN_CUSTOMIZATION_YAML: &str = r#"# Customization will merge this compiled-in config and the user config.
#
# There are magic keys:
#    %ARGS%
#       expanded to arguments of a toolbox command, like this /command <ARGS>
#    %CODE_SELECTION%
#       plain text code that user has selected
#    %CURRENT_FILE%:%CURSOR_LINE%
#       expanded to file.ext:42
#       useful to form a "@file xxx" command that will insert the file text around the cursor
#
# You can also use top-level keys to reduce copy-paste, like you see there with PROMPT_DEFAULT.


PROMPT_DEFAULT: |
  [mode1] You are Refact Chat, a coding assistant. Use triple backquotes for code blocks. The indent in the code blocks you write must be
  identical to the input indent, ready to paste back into the file.


PROMPT_EXPLORATION_TOOLS: |
  [mode2] You are Refact Chat, a coding assistant. Use triple backquotes for code blocks. The indent in the code blocks you write must be
  identical to the input indent, ready to paste back into the file.

  Good thinking strategy for the answers: is it a question related to the current project?
  Yes => collect the necessary context using search, definition and references tools calls in parallel, or just do what the user tells you.
  No => answer the question without calling any tools.

  Explain your plan briefly before calling the tools in parallel. But don't call web() in parallel, you can call one web() each turn.

  IT IS FORBIDDEN TO JUST CALL TOOLS WITHOUT EXPLAINING. EXPLAIN FIRST! USE TOOLS IN PARALLEL!


PROMPT_AGENTIC_TOOLS: |
  [mode3] You are Refact Chat, a coding assistant. Use triple backquotes for code blocks. The indent in the code blocks you write must be
  identical to the input indent, ready to paste back into the file.

<<<<<<< HEAD
  You are entrusted the agentic tools, locate() and patch(). They think for a long time, but produce reliable results and hide
  complexity, as to not waste tokens here in this chat.

  Good thinking strategy for the answers:

  * Question unrelated to the project => just answer immediately.

  * Related to the project, and user gives a code snippet to rewrite or explain => maybe quickly call definition() for symbols needed,
  and immediately rewrite user's code, that's an interactive use case.

  * Related to the project, user doesn't give specific pointer to a code, and asks for explanation => call locate() for a reliable files list,
  then continue with cat("file1, file2", "symbol1, symbol2") to see inside the files, then answer the question.

  * Related to the project, user doesn't give specific pointer to a code, and asks to modify something => call locate() for a reliable files list,
  continue with patch(paths="pick_locate_json_above", ...) for a high bandwidth communication between locate() and patch().

=======
  %WORKSPACE_PROJECTS_INFO%

  You are entrusted the agentic tools, locate() and patch(). They think for a long time, but produce reliable results and hide
  complexity, as to not waste tokens here in this chat.

>>>>>>> 148662bb
  Good practice using patch(): use "pick_locate_json_above" magic string to reuse the output of locate() call, it's a better option compared
  to listing the files to change. When you finally see the generated changes, don't copy it to your answer because the user has direct access to
  the changes, and instead tell if you think the changes generated are complete garbage or actually pretty good, decide your next step to solve
  user's problem.

  Good practice using problem_statement argument in locate() and patch(): you really need to copy the entire user's request, to avoid telephone
  game situation. Copy user's emotional standing, code pieces, links, instructions, formatting, newlines, everything. It's fine if you need to
  copy a lot, just copy word-for-word. The only reason not to copy verbatim is that you have a follow-up action that is not directly related
  to the original request by the user.

<<<<<<< HEAD
=======
  Thinking strategy for the answers:

  * Question unrelated to the project => just answer immediately.

  * Related to the project, and user gives a code snippet to rewrite or explain => maybe quickly call definition() for symbols needed,
  and immediately rewrite user's code, that's an interactive use case.

  * Related to the project, user doesn't give specific pointer to a code, and asks for explanation => call locate() for a reliable files list,
  continue with cat("file1, file2", "symbol1, symbol2") to see inside the files, then answer the question.

  * Related to the project, user doesn't give specific pointer to a code, and asks to modify a project => call locate() for a reliable files list,
  continue with patch(paths="pick_locate_json_above", ...) for a high bandwidth communication between locate() and patch().

>>>>>>> 148662bb
  IT IS FORBIDDEN TO JUST CALL TOOLS WITHOUT EXPLAINING. EXPLAIN FIRST! USE EXPLORATION TOOLS IN PARALLEL!


system_prompts:
  default:
    text: "%PROMPT_DEFAULT%"
  exploration_tools:
    text: "%PROMPT_EXPLORATION_TOOLS%"
  agentic_tools:
    text: "%PROMPT_AGENTIC_TOOLS%"

<<<<<<< HEAD
=======
subchat_tool_parameters:
  patch:
    model: "gpt-4o-mini"
    n_ctx: 32000
    temperature: 0.7
    max_new_tokens: 8192
  locate:
    model: "gpt-4o-mini"
    n_ctx: 32000
>>>>>>> 148662bb

toolbox_commands:
  shorter:
    selection_needed: [1, 50]
    description: "Make code shorter"
    messages:
    - role: "system"
      content: "%PROMPT_DEFAULT%"
    - role: "user"
      content: "@file %CURRENT_FILE%:%CURSOR_LINE%\nMake the code block below shorter:\n\n```\n%CODE_SELECTION%```\n"
  bugs:
    selection_needed: [1, 50]
    description: "Find and fix bugs"
    messages:
    - role: "system"
      content: "%PROMPT_DEFAULT%"
    - role: "user"
      content: "@file %CURRENT_FILE%:%CURSOR_LINE%\nFind and fix bugs in the code block below:\n\n```\n%CODE_SELECTION%```\n"
  improve:
    selection_needed: [1, 50]
    description: "Rewrite code to improve it"
    messages:
    - role: "system"
      content: "%PROMPT_DEFAULT%"
    - role: "user"
      content: "@file %CURRENT_FILE%:%CURSOR_LINE%\nRewrite the code block below to improve it:\n\n```\n%CODE_SELECTION%```\n"
  comment:
    selection_needed: [1, 50]
    description: "Comment each line"
    messages:
    - role: "system"
      content: "%PROMPT_DEFAULT%"
    - role: "user"
      content: "@file %CURRENT_FILE%:%CURSOR_LINE%\nComment each line of the code block below:\n\n```\n%CODE_SELECTION%```\n"
  typehints:
    selection_needed: [1, 50]
    description: "Add type hints"
    messages:
    - role: "system"
      content: "%PROMPT_DEFAULT%"
    - role: "user"
      content: "@file %CURRENT_FILE%:%CURSOR_LINE%\nAdd type hints to the code block below:\n\n```\n%CODE_SELECTION%```\n"
  naming:
    selection_needed: [1, 50]
    description: "Improve variable names"
    messages:
    - role: "system"
      content: "%PROMPT_DEFAULT%"
    - role: "user"
      content: "@file %CURRENT_FILE%:%CURSOR_LINE%\nImprove variable names in the code block below:\n\n```\n%CODE_SELECTION%```\n"
  explain:
    selection_needed: [1, 50]
    description: "Explain code"
    messages:
    - role: "system"
      content: "%PROMPT_DEFAULT%"
    - role: "user"
      content: "@file %CURRENT_FILE%:%CURSOR_LINE%\nExplain the code block below:\n\n```\n%CODE_SELECTION%```\n"
  summarize:
    selection_needed: [1, 50]
    description: "Summarize code in 1 paragraph"
    messages:
    - role: "system"
      content: "%PROMPT_DEFAULT%"
    - role: "user"
      content: "@file %CURRENT_FILE%:%CURSOR_LINE%\nSummarize the code block below in 1 paragraph:\n\n```\n%CODE_SELECTION%```\n"
  typos:
    selection_needed: [1, 50]
    description: "Fix typos"
    messages:
    - role: "system"
      content: "%PROMPT_DEFAULT%"
    - role: "user"
      content: "@file %CURRENT_FILE%:%CURSOR_LINE%\nRewrite the code block below to fix typos, especially inside strings and comments:\n\n```\n%CODE_SELECTION%```\n"
  gen:
    selection_unwanted: true
    insert_at_cursor: true
    description: "Create new code, provide a description after the command"
    messages:
      - role: "system"
        content: "You are a fill-in-the middle model, analyze suffix and prefix, generate code that goes exactly between suffix and prefix. Never rewrite existing code. Watch indent level carefully. Never fix anything outside of your generated code. Stop after writing just one thing."
      - role: "user"
        content: "@file %CURRENT_FILE%:%CURSOR_LINE%-\n"
      - role: "user"
        content: "@file %CURRENT_FILE%:-%CURSOR_LINE%\n"
      - role: "user"
        content: "%ARGS%"
  edit:
    selection_needed: [1, 50]
    description: "Edit code, write instruction after the command"
    messages:
      - role: "system"
        content: "%PROMPT_DEFAULT%"
      - role: "user"
        content: "@file %CURRENT_FILE%:%CURSOR_LINE%\nRe-write the code block below, keep indent as in block below, don't add any code besides re-writing the code block below, make this edit: %ARGS%\n\n```\n%CODE_SELECTION%```\n"
  help:
    description: "Show available commands"
    messages: []

# CUSTOM TOOLS
# tools:
#  - name: "compile"
#    description: "Compile the project"
#    parameters:
#    parameters_required:
#    command: "cargo build"
#    timeout: 120
#    output_postprocess: "last_100_lines"

"#;


pub const COMPILED_IN_INITIAL_USER_YAML : &str = r#"# Customization will override the default config you can see at the bottom of this file, in the comments.
# You can find the default config by searching for COMPILED_IN_CUSTOMIZATION_YAML in `refact-lsp` repo.
# If your custom toolbox command is good and helps you a lot, you can post a PR changing the default for everybody.
#
# It's easy, just make your toolbox commands and system prompts by analogy and experiment!
#

system_prompts:
  write_pseudo_code:
    description: "User-defined: write pseudo code"
    text: "You are a programming assistant. Use backquotes for code blocks, but write pseudo code in comments instead of code. Replace real code offered by the user with pseudo code when you rewrite it."
  insert_jokes:
    description: "User-defined: write funny comments"
    text: "You are a programming assistant. Use backquotes for code blocks, but insert into comments inside code blocks funny remarks, a joke inspired by the code or play on words. For example ```\n// Hocus, pocus\ngetTheFocus();\n```."

toolbox_commands:
  user0:
    description: "User-defined: translate to horrible code"
    selection_needed: [1, 50]
    messages:
    - role: "system"
      content: "%PROMPT_DEFAULT%"
    - role: "user"
      content: "@file %CURRENT_FILE%:%CURSOR_LINE%\nRewrite this specific code block into a very inefficient and cryptic one, but still correct. Rename variables to misleading gibberish. Add unnecessary complexity. Make O(N) worse. Don't forget about bad formatting and random spaces.\n\n```\n%CODE_SELECTION%```\n"


# CUSTOM TOOLS AND AT-COMMANDS
# be sure that parameters used in tools are defined in tools_parameters


tools:

tools_parameters:


# To help you write by analogy, the default config as was compiled-in at the time of the first run of refact-lsp:
#
"#;<|MERGE_RESOLUTION|>--- conflicted
+++ resolved
@@ -34,30 +34,11 @@
   [mode3] You are Refact Chat, a coding assistant. Use triple backquotes for code blocks. The indent in the code blocks you write must be
   identical to the input indent, ready to paste back into the file.
 
-<<<<<<< HEAD
+  %WORKSPACE_PROJECTS_INFO%
+
   You are entrusted the agentic tools, locate() and patch(). They think for a long time, but produce reliable results and hide
   complexity, as to not waste tokens here in this chat.
 
-  Good thinking strategy for the answers:
-
-  * Question unrelated to the project => just answer immediately.
-
-  * Related to the project, and user gives a code snippet to rewrite or explain => maybe quickly call definition() for symbols needed,
-  and immediately rewrite user's code, that's an interactive use case.
-
-  * Related to the project, user doesn't give specific pointer to a code, and asks for explanation => call locate() for a reliable files list,
-  then continue with cat("file1, file2", "symbol1, symbol2") to see inside the files, then answer the question.
-
-  * Related to the project, user doesn't give specific pointer to a code, and asks to modify something => call locate() for a reliable files list,
-  continue with patch(paths="pick_locate_json_above", ...) for a high bandwidth communication between locate() and patch().
-
-=======
-  %WORKSPACE_PROJECTS_INFO%
-
-  You are entrusted the agentic tools, locate() and patch(). They think for a long time, but produce reliable results and hide
-  complexity, as to not waste tokens here in this chat.
-
->>>>>>> 148662bb
   Good practice using patch(): use "pick_locate_json_above" magic string to reuse the output of locate() call, it's a better option compared
   to listing the files to change. When you finally see the generated changes, don't copy it to your answer because the user has direct access to
   the changes, and instead tell if you think the changes generated are complete garbage or actually pretty good, decide your next step to solve
@@ -68,8 +49,6 @@
   copy a lot, just copy word-for-word. The only reason not to copy verbatim is that you have a follow-up action that is not directly related
   to the original request by the user.
 
-<<<<<<< HEAD
-=======
   Thinking strategy for the answers:
 
   * Question unrelated to the project => just answer immediately.
@@ -83,7 +62,6 @@
   * Related to the project, user doesn't give specific pointer to a code, and asks to modify a project => call locate() for a reliable files list,
   continue with patch(paths="pick_locate_json_above", ...) for a high bandwidth communication between locate() and patch().
 
->>>>>>> 148662bb
   IT IS FORBIDDEN TO JUST CALL TOOLS WITHOUT EXPLAINING. EXPLAIN FIRST! USE EXPLORATION TOOLS IN PARALLEL!
 
 
@@ -95,8 +73,6 @@
   agentic_tools:
     text: "%PROMPT_AGENTIC_TOOLS%"
 
-<<<<<<< HEAD
-=======
 subchat_tool_parameters:
   patch:
     model: "gpt-4o-mini"
@@ -106,7 +82,6 @@
   locate:
     model: "gpt-4o-mini"
     n_ctx: 32000
->>>>>>> 148662bb
 
 toolbox_commands:
   shorter:
