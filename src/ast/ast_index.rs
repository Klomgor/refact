--- conflicted
+++ resolved
@@ -42,11 +42,8 @@
     type_guid_to_dependent_guids: HashMap<Uuid, HashSet<Uuid>>,
     declaration_guid_to_usage_names: StdHashMap<Uuid, HashSet<String>>,
     import_components_succ_solution_index: HashMap<String, ImportDeclaration>,
-<<<<<<< HEAD
-=======
     declaration_guid_to_dependent_symbols: HashMap<Uuid, HashSet<Uuid>>,
     common_path_prefix: Option<String>,
->>>>>>> 9732c2d3
     ast_max_files: usize,
     has_changes: bool,
     ast_light_mode: bool,
@@ -105,11 +102,8 @@
             type_guid_to_dependent_guids: HashMap::new(),
             declaration_guid_to_usage_names: StdHashMap::new(),
             import_components_succ_solution_index: HashMap::new(),
-<<<<<<< HEAD
-=======
             declaration_guid_to_dependent_symbols: HashMap::new(),
             common_path_prefix: None,
->>>>>>> 9732c2d3
             ast_max_files,
             has_changes: false,
             ast_light_mode,
@@ -157,11 +151,7 @@
                 "Too many files in the ast index ({} >= {}), skipping the {}",
                 self.path_by_symbols.len(),
                 self.ast_max_files,
-<<<<<<< HEAD
-                crate::nicer_logs::last_n_chars(&doc.path.display().to_string(), 30)
-=======
                 crate::nicer_logs::last_n_chars(&doc.doc_path.display().to_string(), 30)
->>>>>>> 9732c2d3
             );
             return Err("ast index too many files".to_string());
         }
