--- conflicted
+++ resolved
@@ -39,8 +39,6 @@
     status: Arc<AMutex<AstIndexStatus>>,
 }
 
-<<<<<<< HEAD
-=======
 
 fn full_path_score(path: &str, query: &str) -> f32 {
     if jaro_winkler(&path, &query) <= 0.0 {
@@ -76,7 +74,6 @@
     })
 }
 
->>>>>>> 9732c2d3
 impl AstModule {
     pub async fn ast_indexer_init(
         ast_max_files: usize,
@@ -92,11 +89,7 @@
             ast_max_files_hit: false,
         }));
         let ast_index = Arc::new(AMutex::new(AstIndex::init(
-<<<<<<< HEAD
-            ast_max_files, shutdown_flag, ast_light_mode
-=======
             ast_max_files, shutdown_flag, ast_light_mode,
->>>>>>> 9732c2d3
         )));
         let ast_index_service = Arc::new(AMutex::new(AstIndexService::init(
             ast_index.clone(),
