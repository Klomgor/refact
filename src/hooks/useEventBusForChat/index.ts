import { useEffect, useReducer, useCallback, useMemo } from "react";
import {
  type ChatContextFile,
  type ChatMessages,
  type ChatResponse,
  isChatContextFileMessage,
  isChatContextFileDelta,
  isAssistantMessage,
  isAssistantDelta,
  isToolCallDelta,
  isToolResponse,
  isChatResponseChoice,
  ToolCommand,
  CodeChatModel,
  ContextMemory,
  DiffChunk,
  isDiffResponse,
  ChatMessage,
  isDiffMessage,
  isPlainTextResponse,
  SystemPrompts,
  // ToolMessage,
} from "../../services/refact";
import { v4 as uuidv4 } from "uuid";
import {
  EVENT_NAMES_TO_CHAT,
  EVENT_NAMES_FROM_CHAT,
  type BaseAction,
  type ChatThread,
  isResponseToChat,
  isBackupMessages,
  isRestoreChat,
  isChatDoneStreaming,
  isChatErrorStreaming,
  isChatClearError,
  // isChatReceiveCaps,
  // isRequestCapsFromChat,
  isCreateNewChat,
  //  isChatReceiveCapsError,
  isSetChatModel,
  isSetDisableChat,
  isActiveFileInfo,
  type NewFileFromChat,
  type PasteDiffFromChat,
  type ReadyMessage,
  //  type RequestAtCommandCompletion,
  //  isReceiveAtCommandCompletion,
  //  type SetSelectedAtCommand,
  //  isReceiveAtCommandPreview,
  isChatUserMessageResponse,
  isChatSetLastModelUsed,
  isSetSelectedSnippet,
  isRemovePreviewFileByName,
  type RemovePreviewFileByName,
  isSetPreviousMessagesLength,
  setPreviousMessagesLength,
  type Snippet,
  isReceiveTokenCount,
  type FileInfo,
  type ChatSetSelectedSnippet,
  type CreateNewChatThread,
  type SaveChatFromChat,
  // isReceivePrompts,
  // isRequestPrompts,
  // isReceivePromptsError,
  // type RequestPrompts,
  isSetSelectedSystemPrompt,
  type SetSelectedSystemPrompt,
  // type SystemPrompts,
  // RequestPreviewFiles,
  // type CommandCompletionResponse,
  type ToolResult,
  isSetTakeNotes,
  SetTakeNotes,
  // RequestTools,
  // isRecieveTools,
  SetUseTools,
  QuestionFromChat,
  isSetUseTools,
  SetEnableSend,
  isSetEnableSend,
  TakeNotesFromChat,
  RequestDiffAppliedChunks,
  isRequestDiffAppliedChunks,
  isBaseAction,
  isRecieveDiffAppliedChunks,
  isRecieveDiffAppliedChunksError,
  RequestDiffOpperation,
  isRequestDiffOpperation,
  isRecieveDiffOpperationResult,
  isRecieveDiffOpperationError,
  OpenSettings,
  RestoreChat,
  OpenHotKeys,
} from "../../events";
import { usePostMessage } from "../usePostMessage";
// import { useDebounceCallback } from "usehooks-ts";
import { TAKE_NOTE_MESSAGE, mergeToolCalls } from "./utils";
import { parseOrElse } from "../../utils";

export function formatChatResponse(
  messages: ChatMessages,
  response: ChatResponse,
): ChatMessages {
  if (isChatUserMessageResponse(response)) {
    if (response.role === "context_file") {
      const content = parseOrElse<ChatContextFile[]>(response.content, []);
      return [...messages, [response.role, content]];
    } else if (response.role === "context_memory") {
      const content = parseOrElse<ContextMemory[]>(response.content, []);
      return [...messages, [response.role, content]];
    }

    return [...messages, [response.role, response.content]];
  }

  if (isToolResponse(response)) {
    const { tool_call_id, content, finish_reason } = response;
    const toolResult: ToolResult = { tool_call_id, content, finish_reason };
    return [...messages, [response.role, toolResult]];
  }

  if (isDiffResponse(response)) {
    const content = parseOrElse<DiffChunk[]>(response.content, []);
    return [...messages, [response.role, content, response.tool_call_id]];
  }

  if (isPlainTextResponse(response)) {
    return [...messages, [response.role, response.content]];
  }

  if (!isChatResponseChoice(response)) {
    // console.log("Not a good response");
    // console.log(response);
    return messages;
  }

  return response.choices.reduce<ChatMessages>((acc, cur) => {
    if (isChatContextFileDelta(cur.delta)) {
      return acc.concat([[cur.delta.role, cur.delta.content]]);
    }

    if (
      acc.length === 0 &&
      "content" in cur.delta &&
      typeof cur.delta.content === "string" &&
      cur.delta.role
    ) {
      if (cur.delta.role === "assistant") {
        return acc.concat([
          [cur.delta.role, cur.delta.content, cur.delta.tool_calls],
        ]);
      }
      // TODO: narrow this
      const message = [cur.delta.role, cur.delta.content] as ChatMessage;
      return acc.concat([message]);
    }

    const lastMessage = acc[acc.length - 1];

    if (isToolCallDelta(cur.delta)) {
      if (!isAssistantMessage(lastMessage)) {
        return acc.concat([
          ["assistant", cur.delta.content ?? "", cur.delta.tool_calls],
        ]);
      }

      const last = acc.slice(0, -1);
      const collectedCalls = lastMessage[2] ?? [];
      const calls = mergeToolCalls(collectedCalls, cur.delta.tool_calls);
      const content = cur.delta.content;
      const message = content ? lastMessage[1] + content : lastMessage[1];

      return last.concat([["assistant", message, calls]]);
    }

    if (
      isAssistantMessage(lastMessage) &&
      isAssistantDelta(cur.delta) &&
      typeof cur.delta.content === "string"
    ) {
      const last = acc.slice(0, -1);
      const currentMessage = lastMessage[1] ?? "";
      const toolCalls = lastMessage[2];
      return last.concat([
        ["assistant", currentMessage + cur.delta.content, toolCalls],
      ]);
    } else if (
      isAssistantDelta(cur.delta) &&
      typeof cur.delta.content === "string"
    ) {
      return acc.concat([["assistant", cur.delta.content]]);
    } else if (cur.delta.role === "assistant") {
      // empty message from JB
      return acc;
    }

    if (cur.delta.role === null || cur.finish_reason !== null) {
      return acc;
    }

    // console.log("Fall though");
    // console.log({ cur, lastMessage });

    return acc;
  }, messages);
}

export function reducer(postMessage: typeof window.postMessage) {
  return function (state: ChatState, action: BaseAction): ChatState {
    const isThisChat = Boolean(
      action.payload?.id && action.payload.id === state.chat.id,
    );

    function maybeTakeNotes() {
      if (!state.take_notes || state.chat.messages.length === 0) return;
      const messagesWithNote: ChatMessages = [
        ...state.chat.messages,
        ["user", TAKE_NOTE_MESSAGE],
      ];

      const notes: TakeNotesFromChat = {
        type: EVENT_NAMES_FROM_CHAT.TAKE_NOTES,
        payload: { ...state.chat, messages: messagesWithNote },
      };

      postMessage(notes);
    }

    // console.log(action.type, { isThisChat, action });

    if (isThisChat && isSetDisableChat(action)) {
      return {
        ...state,
        streaming: action.payload.disable,
        waiting_for_response: action.payload.disable,
      };
    }

    if (isThisChat && isResponseToChat(action)) {
      const hasUserMessage = isChatUserMessageResponse(action.payload);

      const current = hasUserMessage
        ? state.chat.messages.slice(0, state.previous_message_length)
        : state.chat.messages;
      const messages = formatChatResponse(current, action.payload);

      return {
        ...state,
        files_in_preview: [],
        waiting_for_response: false,
        streaming: true,
        previous_message_length: messages.length,
        chat: {
          ...state.chat,
          messages,
          applied_diffs: {},
        },
      };
    }

    if (!isThisChat && isResponseToChat(action)) {
      if (!(action.payload.id in state.chat_cache)) {
        return state;
      }
      if (isChatUserMessageResponse(action.payload)) {
        return state;
      }

      const chat_cache = { ...state.chat_cache };
      const chat = chat_cache[action.payload.id];
      const messages = formatChatResponse(chat.messages, action.payload);
      chat_cache[action.payload.id] = {
        ...chat,
        messages,
      };
      return {
        ...state,
        chat_cache,
      };
    }

    if (isThisChat && isBackupMessages(action)) {
      return {
        ...state,
        error: null,
        chat: {
          ...state.chat,
          messages: action.payload.messages,
        },
        previous_message_length: action.payload.messages.length - 1,
      };
    }

    if (isThisChat && isRestoreChat(action)) {
      if (!state.streaming) {
        maybeTakeNotes();
      }

      const new_chat_id = action.payload.chat.id;
      const chat_cache = { ...state.chat_cache };

      let messages: ChatMessages | undefined = undefined;

      if (new_chat_id in chat_cache) {
        messages = chat_cache[new_chat_id].messages;
      }

      if (messages === undefined) {
        messages = action.payload.chat.messages
          .filter((message) => message)
          .map((message) => {
            if (
              message[0] === "context_file" &&
              typeof message[1] === "string"
            ) {
              let file: ChatContextFile[] = [];
              try {
                file = JSON.parse(message[1]) as ChatContextFile[];
              } catch {
                file = [];
              }
              return [message[0], file];
            }

            return message;
          });
      }

      if (state.streaming) {
        chat_cache[state.chat.id] = state.chat;
      }

      const lastAssistantMessage = messages.reduce((count, message, index) => {
        if (message[0] === "assistant") return index + 1;
        return count;
      }, 0);

      return {
        ...state,
        // caps: {
        //   ...state.caps,
        //   error: null,
        // },
        waiting_for_response: false,
        prevent_send: true,
        streaming: false,
        error: null,
        previous_message_length: lastAssistantMessage,
        chat: {
          ...state.chat,
          ...action.payload.chat,
          messages,
          applied_diffs: {},
        },
        chat_cache,
        selected_snippet: action.payload.snippet ?? state.selected_snippet,
        take_notes: false,
      };
    }

    if (isThisChat && isCreateNewChat(action)) {
      const nextState = createInitialState();
      const chat_cache = { ...state.chat_cache };

      if (state.streaming) {
        chat_cache[state.chat.id] = state.chat;
      } else {
        maybeTakeNotes();
      }

      return {
        ...nextState,
        chat: {
          ...nextState.chat,
          model: state.chat.model,
        },
        chat_cache,
        selected_snippet: action.payload?.snippet ?? state.selected_snippet,
      };
    }

    // if (isRequestCapsFromChat(action)) {
    //   return {
    //     ...state,
    //     caps: {
    //       ...state.caps,
    //       fetching: true,
    //     },
    //   };
    // }

    // if (isThisChat && isChatReceiveCaps(action)) {
    //   // TODO: check caps that the model supports tools
    //   const default_cap = action.payload.caps.code_chat_default_model;
    //   const available_caps = action.payload.caps.code_chat_models;
    //   const cap_names = Object.keys(available_caps);
    //   const error = cap_names.length === 0 ? "No available caps" : null;
    //   // const cap = state.chat.model || default_cap
    //   // const tools = available_caps[cap].supports_tools

    //   return {
    //     ...state,
    //     error,
    //     caps: {
    //       fetching: false,
    //       default_cap: default_cap || cap_names[0] || "",
    //       available_caps,
    //       error: null,
    //     },
    //   };
    // }

    // if (isThisChat && isChatReceiveCapsError(action)) {
    //   const error =
    //     state.error === null && state.caps.error === null
    //       ? action.payload.message
    //       : state.error;

    //   return {
    //     ...state,
    //     error: error,
    //     caps: {
    //       ...state.caps,
    //       fetching: false,
    //       error: action.payload.message,
    //     },
    //   };
    // }

    if (isThisChat && isChatDoneStreaming(action)) {
      if (state.chat.messages.length > 0) {
        postMessage({
          type: EVENT_NAMES_FROM_CHAT.SAVE_CHAT,
          payload: state.chat,
        });
      }

      return {
        ...state,
        prevent_send: false,
        waiting_for_response: false,
        streaming: false,
      };
    }

    if (!isThisChat && isChatDoneStreaming(action)) {
      if (!(action.payload.id in state.chat_cache)) {
        return state;
      }

      const chat = state.chat_cache[action.payload.id];
      const chat_cache = { ...state.chat_cache };
      // eslint-disable-next-line @typescript-eslint/no-dynamic-delete
      delete chat_cache[action.payload.id];
      if (chat.messages.length > 0) {
        postMessage({
          type: EVENT_NAMES_FROM_CHAT.SAVE_CHAT,
          payload: chat,
        });
      }

      return {
        ...state,
        chat_cache,
      };
    }

    if (isThisChat && isChatErrorStreaming(action)) {
      return {
        ...state,
        streaming: false,
        prevent_send: true,
        waiting_for_response: false,
        error:
          typeof action.payload.message === "string"
            ? action.payload.message
            : "Error streaming",
      };
    }

    if (isThisChat && isChatClearError(action)) {
      return {
        ...state,
        error: null,
      };
    }

    if (isThisChat && isSetChatModel(action)) {
      return {
        ...state,
        chat: {
          ...state.chat,
          model: action.payload.model,
        },
      };
    }

    if (isThisChat && isActiveFileInfo(action)) {
      return {
        ...state,
        active_file: {
          ...state.active_file,
          ...action.payload.file,
        },
      };
    }

    // if (isThisChat && isReceiveAtCommandCompletion(action)) {
    //   return {
    //     ...state,
    //     commands: {
    //       completions: action.payload.completions,
    //       replace: action.payload.replace,
    //       is_cmd_executable: action.payload.is_cmd_executable,
    //     },
    //   };
    // }

    // if (isThisChat && isReceiveAtCommandPreview(action)) {
    //   const filesInPreview = action.payload.preview.reduce<ChatContextFile[]>(
    //     (acc, curr) => {
    //       const files = curr[1];
    //       return [...acc, ...files];
    //     },
    //     [],
    //   );

    //   return {
    //     ...state,
    //     files_in_preview: filesInPreview,
    //   };
    // }

    if (isThisChat && isChatSetLastModelUsed(action)) {
      return {
        ...state,
        chat: {
          ...state.chat,
          model: action.payload.model,
        },
      };
    }

    if (isThisChat && isSetSelectedSnippet(action)) {
      return {
        ...state,
        selected_snippet: action.payload.snippet,
      };
    }

    if (isThisChat && isRemovePreviewFileByName(action)) {
      const previewFiles = state.files_in_preview.filter(
        (file) => file.file_name !== action.payload.name,
      );
      return {
        ...state,
        files_in_preview: previewFiles,
      };
    }

    if (isThisChat && isSetPreviousMessagesLength(action)) {
      return {
        ...state,
        previous_message_length: action.payload.message_length,
      };
    }

    if (isThisChat && isReceiveTokenCount(action)) {
      return {
        ...state,
        tokens: action.payload.tokens,
      };
    }

    // if (isThisChat && isRequestPrompts(action)) {
    //   return {
    //     ...state,
    //     system_prompts: {
    //       ...state.system_prompts,
    //       fetching: true,
    //     },
    //   };
    // }

    // if (isThisChat && isReceivePrompts(action)) {
    //   const maybeDefault: string | null =
    //     "default" in action.payload.prompts
    //       ? action.payload.prompts.default.text
    //       : null;
    //   return {
    //     ...state,
    //     selected_system_prompt: state.selected_system_prompt ?? maybeDefault,
    //     system_prompts: {
    //       error: null,
    //       fetching: false,
    //       prompts: action.payload.prompts,
    //     },
    //   };
    // }

    // if (isThisChat && isReceivePromptsError(action)) {
    //   const message = state.error ?? action.payload.error;
    //   return {
    //     ...state,
    //     error: message,
    //     system_prompts: {
    //       ...state.system_prompts,
    //       error: action.payload.error,
    //       fetching: false,
    //     },
    //   };
    // }

    if (isThisChat && isSetSelectedSystemPrompt(action)) {
      return {
        ...state,
        selected_system_prompt: action.payload.prompt,
      };
    }

    if (isThisChat && isSetTakeNotes(action)) {
      return {
        ...state,
        take_notes: action.payload.take_notes,
      };
    }

    // if (isThisChat && isRecieveTools(action)) {
    //   const { tools } = action.payload;
    //   if (tools.length === 0) {
    //     return {
    //       ...state,
    //       tools: [],
    //       use_tools: false,
    //     };
    //   }

    //   return {
    //     ...state,
    //     tools,
    //   };
    // }

    if (isThisChat && isSetUseTools(action)) {
      return {
        ...state,
        use_tools: action.payload.use_tools,
      };
    }

    if (isThisChat && isSetEnableSend(action)) {
      return {
        ...state,
        prevent_send: !action.payload.enable_send,
      };
    }

    // if (isThisChat && isRequestDiffAppliedChunks(action)) {
    //   console.log(action);
    // }

    if (isThisChat && isRequestDiffAppliedChunks(action)) {
      const maybeDif =
        action.payload.diff_id in state.chat.applied_diffs
          ? {
              ...state.chat.applied_diffs[action.payload.diff_id],
              fetching: true,
              error: null,
            }
          : {
              fetching: true,
              error: null,
              diff_id: action.payload.diff_id,
              state: [],
              applied_chunks: [],
              can_apply: [],
            };
      return {
        ...state,
        chat: {
          ...state.chat,
          applied_diffs: {
            ...state.chat.applied_diffs,
            [action.payload.diff_id]: maybeDif,
          },
        },
      };
    }

    if (isThisChat && isRecieveDiffAppliedChunks(action)) {
      const diff: DiffChunkStatus = {
        ...state.chat.applied_diffs[action.payload.diff_id],
        fetching: false,
        error: null,
        applied_chunks: action.payload.applied_chunks,
        can_apply: action.payload.can_apply,
      };

      const applied_diffs = {
        ...state.chat.applied_diffs,
        [action.payload.diff_id]: diff,
      };

      return {
        ...state,
        chat: {
          ...state.chat,
          applied_diffs,
        },
      };
    }

    if (isThisChat && isRecieveDiffAppliedChunksError(action)) {
      const diff = {
        ...state.chat.applied_diffs[action.payload.diff_id],
        fetching: false,
        error: action.payload.reason,
      };

      const applied_diffs = {
        ...state.chat.applied_diffs,
        [action.payload.diff_id]: diff,
      };

      return {
        ...state,
        chat: {
          ...state.chat,
          applied_diffs,
        },
      };
    }

    if (isThisChat && isRequestDiffOpperation(action)) {
      if (!(action.payload.diff_id in state.chat.applied_diffs)) return state;
      const diff: DiffChunkStatus = {
        ...state.chat.applied_diffs[action.payload.diff_id],
        fetching: true,
      };
      const applied_diffs = {
        ...state.chat.applied_diffs,
        [action.payload.diff_id]: diff,
      };

      return {
        ...state,
        chat: {
          ...state.chat,
          applied_diffs,
        },
      };
    }

    if (isThisChat && isRecieveDiffOpperationResult(action)) {
      // TODO: how to handle sending all the diffs?
      if (!action.payload.diff_id) {
        return {
          ...state,
          chat: {
            ...state.chat,
            applied_diffs: {},
          },
        };
      }
      if (!(action.payload.diff_id in state.chat.applied_diffs)) {
        return state;
      }
      const diff: DiffChunkStatus = {
        ...state.chat.applied_diffs[action.payload.diff_id],
        state: action.payload.state,
        fetching: false,
        applied_chunks: [],
      };
      const applied_diffs = {
        ...state.chat.applied_diffs,
        [action.payload.diff_id]: diff,
      };
      return {
        ...state,
        chat: {
          ...state.chat,
          applied_diffs,
        },
      };
    }

    if (isThisChat && isRecieveDiffOpperationError(action)) {
      if (!(action.payload.diff_id in state.chat.applied_diffs)) return state;
      const diff: DiffChunkStatus = {
        ...state.chat.applied_diffs[action.payload.diff_id],
        fetching: false,
        error: action.payload.reason,
      };

      const applied_diffs = {
        ...state.chat.applied_diffs,
        [action.payload.diff_id]: diff,
      };

      return {
        ...state,
        chat: {
          ...state.chat,
          applied_diffs,
        },
      };
    }

    return state;
  };
}

export type ChatCapsState = {
  fetching: boolean;
  default_cap: string;
  // available_caps: string[];
  available_caps: Record<string, CodeChatModel>;
  error: null | string;
};

export type DiffChunkStatus = {
  applied_chunks: boolean[];
  can_apply: boolean[];
  state: (0 | 1 | 2)[];
  fetching: boolean;
  error: null | string;
  diff_id: string;
};

export type ChatState = {
  chat: ChatThread & {
    applied_diffs: Record<string, DiffChunkStatus>;
  };
  chat_cache: Record<string, ChatThread>;
  prevent_send: boolean;
  waiting_for_response: boolean;
  streaming: boolean;
  previous_message_length: number;
  error: string | null;
  // caps: ChatCapsState;
  // commands: CommandCompletionResponse;
  files_in_preview: ChatContextFile[];
  active_file: FileInfo;
  selected_snippet: Snippet;
  tokens: number | null;
  // system_prompts: {
  //   error: null | string;
  //   prompts: SystemPrompts;
  //   fetching: boolean;
  // };
  selected_system_prompt: null | string;
  take_notes: boolean;
  // Check caps if model has tools
  // tools: ToolCommand[] | null;
  use_tools: boolean;
};

export function createInitialState(): ChatState {
  return {
    streaming: false,
    prevent_send: false,
    waiting_for_response: false,
    error: null,
    previous_message_length: 0,
    selected_snippet: {
      language: "",
      code: "",
      path: "",
      basename: "",
    },
    files_in_preview: [],
    chat: {
      id: uuidv4(),
      messages: [],
      title: "",
      model: "",
      applied_diffs: {},
    },
    chat_cache: {},
    // caps: {
    //   fetching: false,
    //   default_cap: "",
    //   available_caps: {},
    //   error: null,
    // },
    // commands: {
    //   completions: [],
    //   replace: [-1, -1],
    //   is_cmd_executable: false,
    // },
    active_file: {
      name: "",
      line1: null,
      line2: null,
      attach: false,
      can_paste: false,
      path: "",
      cursor: null,
    },
    tokens: null,
    // system_prompts: {
    //   error: null,
    //   prompts: {},
    //   fetching: false,
    // },
    selected_system_prompt: "default",
    take_notes: true,
    // tools: null,
    use_tools: true,
  };
}

// const initialState = createInitialState();

export const useEventBusForChat = () => {
  const postMessage = usePostMessage();
  const [state, dispatch] = useReducer(
    reducer(postMessage),
    createInitialState(),
  );

  useEffect(() => {
    const listener = (event: MessageEvent) => {
      if (isBaseAction(event.data)) {
        dispatch(event.data);
      }
    };

    window.addEventListener("message", listener);

    return () => {
      window.removeEventListener("message", listener);
    };
  }, [dispatch]);

  // TODO: this is for other requests :/
  // const hasCapsAndNoError = useMemo(() => {
  //   return Object.keys(state.caps.available_caps).length > 0 && !state.error;
  // }, [state.caps.available_caps, state.error]);

  const clearError = useCallback(() => {
    dispatch({
      type: EVENT_NAMES_TO_CHAT.CLEAR_ERROR,
      payload: { id: state.chat.id },
    });
  }, [state.chat.id]);

  const setTakeNotes = useCallback(
    (take_notes: boolean) => {
      const action: SetTakeNotes = {
        type: EVENT_NAMES_TO_CHAT.SET_TAKE_NOTES,
        payload: { id: state.chat.id, take_notes },
      };

      dispatch(action);
    },
    [state.chat.id],
  );

  const sendMessages = useCallback(
    (
      messages: ChatMessages,
      attach_file = state.active_file.attach,
      prompts: SystemPrompts = {},
      tools: ToolCommand[] | null = null,
    ) => {
      clearError();
      // setTakeNotes(true);
      dispatch({
        type: EVENT_NAMES_TO_CHAT.SET_DISABLE_CHAT,
        payload: { id: state.chat.id, disable: true },
      });

      // TODO: get the system prompt for this

      const messagesWithSystemPrompt: ChatMessages =
        state.selected_system_prompt &&
        state.selected_system_prompt !== "default" &&
        state.selected_system_prompt in prompts
          ? [
              ["system", prompts[state.selected_system_prompt].text],
              ...messages,
            ]
          : messages;

      const thread: ChatThread = {
        id: state.chat.id,
        messages: messagesWithSystemPrompt,
        title: state.chat.title,
        model: state.chat.model,
        attach_file,
      };

      dispatch({
        type: EVENT_NAMES_TO_CHAT.BACKUP_MESSAGES,
        payload: thread,
      });

      const action: QuestionFromChat = {
        type: EVENT_NAMES_FROM_CHAT.ASK_QUESTION,
        payload: {
          ...thread,
          tools: state.use_tools && tools && tools.length > 0 ? tools : null,
        },
      };

      postMessage(action);

      const snippetMessage: ChatSetSelectedSnippet = {
        type: EVENT_NAMES_TO_CHAT.SET_SELECTED_SNIPPET,
        payload: {
          id: state.chat.id,
          snippet: { language: "", code: "", path: "", basename: "" },
        },
      };
      dispatch(snippetMessage);
    },
    [
      state.active_file.attach,
      state.chat.id,
      state.chat.title,
      state.chat.model,
      state.selected_system_prompt,
      state.use_tools,
      clearError,
      postMessage,
    ],
  );

  const askQuestion = useCallback(
    (
      question: string,
      prompts: SystemPrompts = {},
      tools: ToolCommand[] | null = null,
    ) => {
      const messages = state.chat.messages.concat([["user", question]]);

      // We can remove attach file
      sendMessages(messages, state.chat.attach_file, prompts, tools);
    },
    [sendMessages, state.chat.attach_file, state.chat.messages],
  );

  // const requestCaps = useCallback(() => {
  //   postMessage({
  //     type: EVENT_NAMES_FROM_CHAT.REQUEST_CAPS,
  //     payload: {
  //       id: state.chat.id,
  //     },
  //   });
  // }, [postMessage, state.chat.id]);

  // const maybeRequestCaps = useCallback(() => {
  //   const caps = Object.keys(state.caps.available_caps);
  //   if (state.caps.fetching || state.error) return;
  //   if (caps.length === 0) {
  //     requestCaps();
  //   }
  // }, [
  //   state.caps.available_caps,
  //   state.caps.fetching,
  //   state.error,
  //   requestCaps,
  // ]);

  // const requestPrompts = useCallback(() => {
  //   const message: RequestPrompts = {
  //     type: EVENT_NAMES_FROM_CHAT.REQUEST_PROMPTS,
  //     payload: { id: state.chat.id },
  //   };
  //   postMessage(message);
  // }, [postMessage, state.chat.id]);

  // const maybeRequestPrompts = useCallback(() => {
  //   const hasPrompts = Object.keys(state.system_prompts.prompts).length > 0;
  //   const hasChat = state.chat.messages.length > 0;
  //   const isFetching = state.system_prompts.fetching;
  //   if (!hasPrompts && !hasChat && !isFetching) {
  //     requestPrompts();
  //   }
  // }, [
  //   requestPrompts,
  //   state.chat.messages.length,
  //   state.system_prompts.fetching,
  //   state.system_prompts.prompts,
  // ]);

  // useEffect(() => {
  //   if (!state.error) {
  //     // maybeRequestCaps();
  //     maybeRequestPrompts();
  //   }
  // }, [state.error, maybeRequestPrompts]);

  // TODO: seting the model
  const setChatModel = useCallback(
    (model: string) => {
      const action = {
        type: EVENT_NAMES_TO_CHAT.SET_CHAT_MODEL,
        payload: {
          id: state.chat.id,
          model: model,
        },
      };
      dispatch(action);
    },
    [state.chat.id],
  );

  const stopStreaming = useCallback(() => {
    postMessage({
      type: EVENT_NAMES_FROM_CHAT.STOP_STREAMING,
      payload: { id: state.chat.id },
    });
    postMessage({
      type: EVENT_NAMES_TO_CHAT.DONE_STREAMING,
      payload: { id: state.chat.id },
    });

    const preventSendAction: SetEnableSend = {
      type: EVENT_NAMES_TO_CHAT.SET_ENABLE_SEND,
      payload: { id: state.chat.id, enable_send: false },
    };
    dispatch(preventSendAction);
  }, [postMessage, state.chat.id]);

  const hasContextFile = useMemo(() => {
    return state.chat.messages.some((message) =>
      isChatContextFileMessage(message),
    );
  }, [state.chat.messages]);

  const backFromChat = useCallback(() => {
    clearError();
    postMessage({
      type: EVENT_NAMES_FROM_CHAT.BACK_FROM_CHAT,
      payload: { id: state.chat.id },
    });
  }, [clearError, postMessage, state.chat.id]);

  const openChatInNewTab = useCallback(() => {
    setTakeNotes(true);

    postMessage({
      type: EVENT_NAMES_FROM_CHAT.OPEN_IN_CHAT_IN_TAB,
      payload: { id: state.chat.id },
    });
  }, [postMessage, state.chat.id, setTakeNotes]);

  const sendToSideBar = useCallback(() => {
    postMessage({
      type: EVENT_NAMES_FROM_CHAT.SEND_TO_SIDE_BAR,
      payload: { id: state.chat.id },
    });
  }, [postMessage, state.chat.id]);

  const sendReadyMessage = useCallback(() => {
    const action: ReadyMessage = {
      type: EVENT_NAMES_FROM_CHAT.READY,
      payload: { id: state.chat.id },
    };
    postMessage(action);
  }, [postMessage, state.chat.id]);

  const handleNewFileClick = useCallback(
    (value: string) => {
      const action: NewFileFromChat = {
        type: EVENT_NAMES_FROM_CHAT.NEW_FILE,
        payload: {
          id: state.chat.id,
          content: value,
        },
      };

      postMessage(action);
    },
    [postMessage, state.chat.id],
  );

  const handlePasteDiffClick = useCallback(
    (value: string) => {
      const action: PasteDiffFromChat = {
        type: EVENT_NAMES_FROM_CHAT.PASTE_DIFF,
        payload: { id: state.chat.id, content: value },
      };
      postMessage(action);
    },
    [postMessage, state.chat.id],
  );

<<<<<<< HEAD
  // TODO: hoist this hook to context so useCallback isn't needed
  // const requestCommandsCompletion = useCallback(
  //   useDebounceCallback(
  //     (
  //       query: string,
  //       cursor: number,
  //       // eslint-disable-next-line @typescript-eslint/no-inferrable-types
  //       number: number = 5,
  //     ) => {
  //       // TODO: don't call if no caps
  //       // if (!hasCapsAndNoError) return;
  //       const action: RequestAtCommandCompletion = {
  //         type: EVENT_NAMES_FROM_CHAT.REQUEST_AT_COMMAND_COMPLETION,
  //         payload: { id: state.chat.id, query, cursor, number },
  //       };
  //       postMessage(action);
  //     },
  //     500,
  //     { leading: true, maxWait: 250 },
  //   ),
  //   [
  //     state.chat.id,
  //     postMessage,
  //     // hasCapsAndNoError
  //   ],
  // );

  // const requestPreviewFiles = useCallback(
  //   useDebounceCallback(
  //     function (input: string) {
  //       // TODO: don't call if no caps
  //       // if (!hasCapsAndNoError) return;
  //       const message: RequestPreviewFiles = {
  //         type: EVENT_NAMES_FROM_CHAT.REQUEST_PREVIEW_FILES,
  //         payload: { id: state.chat.id, query: input },
  //       };
  //       postMessage(message);
  //     },
  //     500,
  //     { leading: true },
  //   ),
  //   [
  //     postMessage,
  //     state.chat.id,
  //     // hasCapsAndNoError
  //   ],
  // );

  // const setSelectedCommand = useCallback(
  //   (command: string) => {
  //     const action: SetSelectedAtCommand = {
  //       type: EVENT_NAMES_TO_CHAT.SET_SELECTED_AT_COMMAND,
  //       payload: { id: state.chat.id, command },
  //     };
  //     dispatch(action);
  //   },
  //   [state.chat.id],
  // );
=======
  // eslint-disable-next-line react-hooks/exhaustive-deps
  const requestCommandsCompletion = useCallback(
    useDebounceCallback(
      (
        query: string,
        cursor: number,
        // eslint-disable-next-line @typescript-eslint/no-inferrable-types
        number: number = 5,
      ) => {
        if (!hasCapsAndNoError) return;
        const action: RequestAtCommandCompletion = {
          type: EVENT_NAMES_FROM_CHAT.REQUEST_AT_COMMAND_COMPLETION,
          payload: { id: state.chat.id, query, cursor, number },
        };
        postMessage(action);
      },
      500,
      { leading: true, maxWait: 250 },
    ),
    [state.chat.id, postMessage, hasCapsAndNoError],
  );

  // eslint-disable-next-line react-hooks/exhaustive-deps
  const requestPreviewFiles = useCallback(
    useDebounceCallback(
      function (input: string) {
        if (!hasCapsAndNoError) return;
        const message: RequestPreviewFiles = {
          type: EVENT_NAMES_FROM_CHAT.REQUEST_PREVIEW_FILES,
          payload: { id: state.chat.id, query: input },
        };
        postMessage(message);
      },
      500,
      { leading: true },
    ),
    [postMessage, state.chat.id, hasCapsAndNoError],
  );

  const setSelectedCommand = useCallback(
    (command: string) => {
      const action: SetSelectedAtCommand = {
        type: EVENT_NAMES_TO_CHAT.SET_SELECTED_AT_COMMAND,
        payload: { id: state.chat.id, command },
      };
      dispatch(action);
    },
    [state.chat.id],
  );
>>>>>>> 571d8c1f

  const removePreviewFileByName = useCallback(
    (name: string) => {
      const action: RemovePreviewFileByName = {
        type: EVENT_NAMES_TO_CHAT.REMOVE_PREVIEW_FILE_BY_NAME,
        payload: { id: state.chat.id, name },
      };

      dispatch(action);
    },
    [state.chat.id],
  );

  const retryQuestion = useCallback(
    (messages: ChatMessages) => {
      // set last_messages_length to messages.lent - 1
      const setMessageLengthAction: setPreviousMessagesLength = {
        type: EVENT_NAMES_TO_CHAT.SET_PREVIOUS_MESSAGES_LENGTH,
        payload: {
          id: state.chat.id,
          message_length: messages.length > 0 ? messages.length - 1 : 0,
        },
      };

      dispatch(setMessageLengthAction);
      sendMessages(messages, false);
    },
    [sendMessages, state.chat.id],
  );

  const startNewChat = useCallback(() => {
    const saveMessage: SaveChatFromChat = {
      type: EVENT_NAMES_FROM_CHAT.SAVE_CHAT,
      payload: state.chat,
    };

    if (state.chat.messages.length > 0) {
      postMessage(saveMessage);
    }

    const message: CreateNewChatThread = {
      type: EVENT_NAMES_TO_CHAT.NEW_CHAT,
      payload: { id: state.chat.id },
    };
    dispatch(message);
  }, [postMessage, state.chat]);

  const setSelectedSystemPrompt = useCallback(
    (prompt: string) => {
      const action: SetSelectedSystemPrompt = {
        type: EVENT_NAMES_TO_CHAT.SET_SELECTED_SYSTEM_PROMPT,
        payload: { id: state.chat.id, prompt },
      };
      dispatch(action);
    },
    [dispatch, state.chat.id],
  );

  useEffect(() => {
    sendReadyMessage();
  }, [sendReadyMessage]);

  useEffect(() => {
    if (
      !state.streaming &&
      state.chat.messages.length > 0 &&
      !state.error &&
      !state.prevent_send
    ) {
      const lastMessage = state.chat.messages[state.chat.messages.length - 1];
      if (
        isAssistantMessage(lastMessage) &&
        lastMessage[2] &&
        lastMessage[2].length > 0
      ) {
        sendMessages(state.chat.messages);
      }
    }
  }, [
    sendMessages,
    state.chat.messages,
    state.streaming,
    state.error,
    state.prevent_send,
  ]);

  // const requestTools = useCallback(() => {
  //   // TODO: don't call if no caps
  //   // if (!hasCapsAndNoError) return;
  //   const action: RequestTools = {
  //     type: EVENT_NAMES_FROM_CHAT.REQUEST_TOOLS,
  //     payload: { id: state.chat.id },
  //   };
  //   postMessage(action);
  // }, [
  //   postMessage,
  //   state.chat.id,
  //   // hasCapsAndNoError
  // ]);

  // useEffect(() => {
  //   requestTools();
  // }, [requestTools]);

  const setUseTools = useCallback(
    (value: boolean) => {
      const action: SetUseTools = {
        type: EVENT_NAMES_TO_CHAT.SET_USE_TOOLS,
        payload: { id: state.chat.id, use_tools: value },
      };
      dispatch(action);
    },
    [state.chat.id],
  );

  const enableSend = useCallback(
    (value: boolean) => {
      const action: SetEnableSend = {
        type: EVENT_NAMES_TO_CHAT.SET_ENABLE_SEND,
        payload: { id: state.chat.id, enable_send: value },
      };

      dispatch(action);
    },
    [state.chat.id],
  );

  useEffect(() => {
    if (state.streaming) return;
    state.chat.messages.forEach((message) => {
      if (!isDiffMessage(message)) return;
      const key = message[2];
      if (!(key in state.chat.applied_diffs)) {
        const action: RequestDiffAppliedChunks = {
          type: EVENT_NAMES_FROM_CHAT.REQUEST_DIFF_APPLIED_CHUNKS,
          payload: { id: state.chat.id, diff_id: key, chunks: message[1] },
        };
        // FIX: when using the webhost, postMEssage also triggers dispatch, in vscode it won't
        dispatch(action);
        postMessage(action);
      } else if (
        !state.chat.applied_diffs[key].fetching &&
        state.chat.applied_diffs[key].state.length !== 0 &&
        state.chat.applied_diffs[key].applied_chunks.length !==
          state.chat.applied_diffs[key].state.length
      ) {
        const action: RequestDiffAppliedChunks = {
          type: EVENT_NAMES_FROM_CHAT.REQUEST_DIFF_APPLIED_CHUNKS,
          payload: { id: state.chat.id, diff_id: key, chunks: message[1] },
        };
        postMessage(action);
      }
    });
  }, [
    state.chat.applied_diffs,
    state.chat.id,
    postMessage,
    state.chat.messages,
    state.streaming,
  ]);

  const getDiffByIndex = useCallback(
    (key: string): DiffChunkStatus | null => {
      if (key in state.chat.applied_diffs) {
        return state.chat.applied_diffs[key];
      }
      return null;
    },
    [state.chat.applied_diffs],
  );

  const addOrRemoveDiff = useCallback(
    (args: { diff_id: string; chunks: DiffChunk[]; toApply: boolean[] }) => {
      const action: RequestDiffOpperation = {
        type: EVENT_NAMES_FROM_CHAT.REQUEST_DIFF_OPPERATION,
        payload: {
          id: state.chat.id,
          diff_id: args.diff_id,
          chunks: args.chunks,
          toApply: args.toApply,
        },
      };
      postMessage(action);
    },
    [postMessage, state.chat.id],
  );
  const openSettings = useCallback(() => {
    const action: OpenSettings = {
      type: EVENT_NAMES_FROM_CHAT.OPEN_SETTINGS,
      payload: { id: state.chat.id },
    };

    postMessage(action);
  }, [postMessage, state.chat.id]);

  const restoreChat = useCallback(
    (chat: ChatThread) => {
      const action: RestoreChat = {
        type: EVENT_NAMES_TO_CHAT.RESTORE_CHAT,
        payload: {
          id: state.chat.id,
          chat,
        },
      };
      dispatch(action);
    },
    [state.chat.id],
  );

  const openHotKeys = useCallback(() => {
    const action: OpenHotKeys = {
      type: EVENT_NAMES_FROM_CHAT.OPEN_HOT_KEYS,
      payload: { id: state.chat.id },
    };
    postMessage(action);
  }, [postMessage, state.chat.id]);

  // useEffect(() => {
  //   window.debugChat =
  //     window.debugChat ??
  //     function () {
  //       // eslint-disable-next-line no-console
  //       console.log(state.chat);
  //     };

  //   return () => {
  //     window.debugChat = undefined;
  //   };
  // }, [state.chat]);

  return {
    state,
    askQuestion,
    clearError,
    setChatModel,
    stopStreaming,
    hasContextFile,
    backFromChat,
    openChatInNewTab,
    sendToSideBar,
    handleNewFileClick,
    handlePasteDiffClick,
    // requestCommandsCompletion,
    // setSelectedCommand,
    removePreviewFileByName,
    retryQuestion,
    // TODO: remove this
    maybeRequestCaps: () => ({}),
    startNewChat,
    setSelectedSystemPrompt,
    // requestPreviewFiles,
    setUseTools,
    enableSend,
    getDiffByIndex,
    addOrRemoveDiff,
    openSettings,
    restoreChat,
    openHotKeys,
  };
};

// declare global {
//   interface Window {
//     debugChat?: () => void;
//   }
// }<|MERGE_RESOLUTION|>--- conflicted
+++ resolved
@@ -1189,7 +1189,6 @@
     [postMessage, state.chat.id],
   );
 
-<<<<<<< HEAD
   // TODO: hoist this hook to context so useCallback isn't needed
   // const requestCommandsCompletion = useCallback(
   //   useDebounceCallback(
@@ -1248,57 +1247,6 @@
   //   },
   //   [state.chat.id],
   // );
-=======
-  // eslint-disable-next-line react-hooks/exhaustive-deps
-  const requestCommandsCompletion = useCallback(
-    useDebounceCallback(
-      (
-        query: string,
-        cursor: number,
-        // eslint-disable-next-line @typescript-eslint/no-inferrable-types
-        number: number = 5,
-      ) => {
-        if (!hasCapsAndNoError) return;
-        const action: RequestAtCommandCompletion = {
-          type: EVENT_NAMES_FROM_CHAT.REQUEST_AT_COMMAND_COMPLETION,
-          payload: { id: state.chat.id, query, cursor, number },
-        };
-        postMessage(action);
-      },
-      500,
-      { leading: true, maxWait: 250 },
-    ),
-    [state.chat.id, postMessage, hasCapsAndNoError],
-  );
-
-  // eslint-disable-next-line react-hooks/exhaustive-deps
-  const requestPreviewFiles = useCallback(
-    useDebounceCallback(
-      function (input: string) {
-        if (!hasCapsAndNoError) return;
-        const message: RequestPreviewFiles = {
-          type: EVENT_NAMES_FROM_CHAT.REQUEST_PREVIEW_FILES,
-          payload: { id: state.chat.id, query: input },
-        };
-        postMessage(message);
-      },
-      500,
-      { leading: true },
-    ),
-    [postMessage, state.chat.id, hasCapsAndNoError],
-  );
-
-  const setSelectedCommand = useCallback(
-    (command: string) => {
-      const action: SetSelectedAtCommand = {
-        type: EVENT_NAMES_TO_CHAT.SET_SELECTED_AT_COMMAND,
-        payload: { id: state.chat.id, command },
-      };
-      dispatch(action);
-    },
-    [state.chat.id],
-  );
->>>>>>> 571d8c1f
 
   const removePreviewFileByName = useCallback(
     (name: string) => {
