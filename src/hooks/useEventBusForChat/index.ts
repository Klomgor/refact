import { useEffect, useReducer, useCallback, useMemo, useRef } from "react";
import {
  type ChatContextFile,
  type ChatMessages,
  type ChatResponse,
  isChatContextFileMessage,
  isChatContextFileDelta,
  isAssistantMessage,
  isAssistantDelta,
  isToolCallDelta,
  isToolResponse,
  isChatResponseChoice,
} from "../../services/refact";
import { v4 as uuidv4 } from "uuid";
import {
  EVENT_NAMES_TO_CHAT,
  EVENT_NAMES_FROM_CHAT,
  isActionToChat,
  type ActionToChat,
  type ChatThread,
  isResponseToChat,
  isBackupMessages,
  isRestoreChat,
  isChatDoneStreaming,
  isChatErrorStreaming,
  isChatClearError,
  isChatReceiveCaps,
  isRequestCapsFromChat,
  isCreateNewChat,
  isChatReceiveCapsError,
  isSetChatModel,
  isSetDisableChat,
  isActiveFileInfo,
  type NewFileFromChat,
  type PasteDiffFromChat,
  type ReadyMessage,
  type RequestAtCommandCompletion,
  isReceiveAtCommandCompletion,
  type SetSelectedAtCommand,
  isReceiveAtCommandPreview,
  isChatUserMessageResponse,
  isChatSetLastModelUsed,
  isSetSelectedSnippet,
  isRemovePreviewFileByName,
  type RemovePreviewFileByName,
  isSetPreviousMessagesLength,
  setPreviousMessagesLength,
  type Snippet,
  isReceiveTokenCount,
  type FileInfo,
  type ChatSetSelectedSnippet,
  type CreateNewChatThread,
  type SaveChatFromChat,
  isReceivePrompts,
  isRequestPrompts,
  isReceivePromptsError,
  type RequestPrompts,
  isSetSelectedSystemPrompt,
  type SetSelectedSystemPrompt,
  type SystemPrompts,
  RequestPreviewFiles,
  type CommandCompletionResponse,
  type ToolResult,
  isSetTakeNotes,
  SetTakeNotes,
  TakeNotesFromChat,
} from "../../events";
import { usePostMessage } from "../usePostMessage";
import { useDebounceCallback } from "usehooks-ts";
import { TAKE_NOTE_MESSAGE, mergeToolCalls } from "./utils";

export function formatChatResponse(
  messages: ChatMessages,
  response: ChatResponse,
): ChatMessages {
  if (isChatUserMessageResponse(response)) {
    if (response.role === "context_file") {
      return [...messages, [response.role, JSON.parse(response.content)]];
    } else if (response.role === "context_memory") {
      return [...messages, [response.role, JSON.parse(response.content)]];
    }
    return [...messages, [response.role, response.content]];
  }

  if (isToolResponse(response)) {
    const { tool_call_id, content, finish_reason } = response;
    const toolResult: ToolResult = { tool_call_id, content, finish_reason };
    return [...messages, [response.role, toolResult]];
  }

  if (!isChatResponseChoice(response)) {
    // console.log("Not a good response");
    // console.log(response);
    return messages;
  }

  return response.choices.reduce<ChatMessages>((acc, cur) => {
    if (isChatContextFileDelta(cur.delta)) {
      return acc.concat([[cur.delta.role, cur.delta.content]]);
    }

    if (
      messages.length === 0 &&
      "content" in cur.delta &&
      typeof cur.delta.content === "string" &&
      cur.delta.role
    ) {
      return acc.concat([[cur.delta.role, cur.delta.content]]);
    }

    const lastMessage = acc[acc.length - 1];

    if (isToolCallDelta(cur.delta)) {
      if (!isAssistantMessage(lastMessage)) {
        return acc.concat([["assistant", null, cur.delta.tool_calls]]);
      }

      const last = acc.slice(0, -1);
      const collectedCalls = lastMessage[2] ?? [];
      const calls = mergeToolCalls(collectedCalls, cur.delta.tool_calls);
      return last.concat([["assistant", lastMessage[1], calls]]);
    }

<<<<<<< HEAD
    if (isAssistantMessage(lastMessage) && isAssistantDelta(cur.delta)) {
=======
    if (
      isAssistantMessage(lastMessage) &&
      isAssistantDelta(cur.delta) &&
      typeof cur.delta.content === "string"
    ) {
>>>>>>> 64957d92
      const last = acc.slice(0, -1);
      const currentMessage = lastMessage[1] ?? "";
      const toolCalls = lastMessage[2];
      return last.concat([
        ["assistant", currentMessage + cur.delta.content, toolCalls],
      ]);
    } else if (
      isAssistantDelta(cur.delta) &&
      typeof cur.delta.content === "string"
    ) {
      return acc.concat([["assistant", cur.delta.content]]);
<<<<<<< HEAD
=======
    } else if (cur.delta.role === "assistant") {
      // empty message from JB
      return acc;
>>>>>>> 64957d92
    }

    if (cur.delta.role === null || cur.finish_reason !== null) {
      return acc;
    }

    // console.log("Fall though");
    // console.log({ cur, lastMessage });

    return acc;
  }, messages);
}

export function reducer(postMessage: typeof window.postMessage) {
  return function (state: ChatState, action: ActionToChat): ChatState {
    const isThisChat =
      action.payload?.id && action.payload.id === state.chat.id ? true : false;

    // console.log(action.type, { isThisChat });
    // console.log(action.payload);

    if (isThisChat && isSetDisableChat(action)) {
      return {
        ...state,
        streaming: action.payload.disable,
        waiting_for_response: action.payload.disable,
      };
    }

    if (isThisChat && isResponseToChat(action)) {
      const hasUserMessage = isChatUserMessageResponse(action.payload);

      const current = hasUserMessage
        ? state.chat.messages.slice(0, state.previous_message_length)
        : state.chat.messages;
      const messages = formatChatResponse(current, action.payload);
      return {
        ...state,
        waiting_for_response: false,
        streaming: true,
        previous_message_length: messages.length,
        files_in_preview: [],
        chat: {
          ...state.chat,
          messages,
        },
      };
    }

    if (isThisChat && isBackupMessages(action)) {
      return {
        ...state,
        error: null,
        chat: {
          ...state.chat,
          messages: action.payload.messages,
        },
      };
    }

    if (isThisChat && isRestoreChat(action)) {
      const messages: ChatMessages = action.payload.chat.messages.map(
        (message) => {
          if (message[0] === "context_file" && typeof message[1] === "string") {
            let file: ChatContextFile[] = [];
            try {
              file = JSON.parse(message[1]) as ChatContextFile[];
            } catch {
              file = [];
            }
            return [message[0], file];
          }

          return message;
        },
      );

      const lastAssistantMessage = messages.reduce((count, message, index) => {
        if (message[0] === "assistant") return index + 1;
        return count;
      }, 0);

      return {
        ...state,
        waiting_for_response: false,
        streaming: false,
        error: null,
        previous_message_length: lastAssistantMessage,
        chat: {
          ...action.payload.chat,
          messages,
        },
        selected_snippet: action.payload.snippet ?? state.selected_snippet,
        take_notes: false,
      };
    }

    if (isThisChat && isCreateNewChat(action)) {
      const nextState = createInitialState();

      return {
        ...nextState,
        chat: {
          ...nextState.chat,
          model: state.chat.model,
        },
        selected_snippet: action.payload?.snippet ?? state.selected_snippet,
      };
    }

    if (isRequestCapsFromChat(action)) {
      return {
        ...state,
        caps: {
          ...state.caps,
          fetching: true,
        },
      };
    }

    if (isThisChat && isChatReceiveCaps(action)) {
      const default_cap = action.payload.caps.code_chat_default_model;
      const available_caps = Object.keys(action.payload.caps.code_chat_models);
      const error = available_caps.length === 0 ? "No available caps" : null;

      return {
        ...state,
        error,
        caps: {
          fetching: false,
          default_cap: default_cap || available_caps[0] || "",
          available_caps,
          error: null,
        },
      };
    }

    if (isThisChat && isChatReceiveCapsError(action)) {
      const error =
        state.error === null && state.caps.error === null
          ? action.payload.message
          : state.error;
      return {
        ...state,
        error: error,
        caps: {
          ...state.caps,
          fetching: false,
          error: action.payload.message,
        },
      };
    }

    if (isThisChat && isChatDoneStreaming(action)) {
      postMessage({
        type: EVENT_NAMES_FROM_CHAT.SAVE_CHAT,
        payload: state.chat,
      });

      return {
        ...state,
        waiting_for_response: false,
        streaming: false,
      };
    }

    if (isThisChat && isChatErrorStreaming(action)) {
      return {
        ...state,
        streaming: false,
        waiting_for_response: false,
        error:
          typeof action.payload.message === "string"
            ? action.payload.message
            : "Error streaming",
      };
    }

    if (isThisChat && isChatClearError(action)) {
      return {
        ...state,
        error: null,
      };
    }

    if (isThisChat && isSetChatModel(action)) {
      return {
        ...state,
        chat: {
          ...state.chat,
          model: action.payload.model,
        },
      };
    }

    if (isThisChat && isActiveFileInfo(action)) {
      return {
        ...state,
        active_file: {
          ...state.active_file,
          ...action.payload.file,
        },
      };
    }

    if (isThisChat && isReceiveAtCommandCompletion(action)) {
      return {
        ...state,
        commands: {
          completions: action.payload.completions,
          replace: action.payload.replace,
          is_cmd_executable: action.payload.is_cmd_executable,
        },
      };
    }

    if (isThisChat && isReceiveAtCommandPreview(action)) {
      const filesInPreview = action.payload.preview.reduce<ChatContextFile[]>(
        (acc, curr) => {
          const files = curr[1];
          return [...acc, ...files];
        },
        [],
      );

      return {
        ...state,
        files_in_preview: filesInPreview,
      };
    }

    // TODO: this may need to be set by the editor
    if (isThisChat && isChatSetLastModelUsed(action)) {
      return {
        ...state,
        chat: {
          ...state.chat,
          model: action.payload.model,
        },
      };
    }

    if (isThisChat && isSetSelectedSnippet(action)) {
      return {
        ...state,
        selected_snippet: action.payload.snippet,
      };
    }

    if (isThisChat && isRemovePreviewFileByName(action)) {
      const previewFiles = state.files_in_preview.filter(
        (file) => file.file_name !== action.payload.name,
      );
      return {
        ...state,
        files_in_preview: previewFiles,
      };
    }

    if (isThisChat && isSetPreviousMessagesLength(action)) {
      return {
        ...state,
        previous_message_length: action.payload.message_length,
      };
    }

    if (isThisChat && isReceiveTokenCount(action)) {
      return {
        ...state,
        tokens: action.payload.tokens,
      };
    }

    if (isThisChat && isRequestPrompts(action)) {
      return {
        ...state,
        system_prompts: {
          ...state.system_prompts,
          fetching: true,
        },
      };
    }

    if (isThisChat && isReceivePrompts(action)) {
      const maybeDefault: string | null =
        "default" in action.payload.prompts
          ? action.payload.prompts.default.text
          : null;
      return {
        ...state,
        selected_system_prompt: state.selected_system_prompt ?? maybeDefault,
        system_prompts: {
          error: null,
          fetching: false,
          prompts: action.payload.prompts,
        },
      };
    }

    if (isThisChat && isReceivePromptsError(action)) {
      return {
        ...state,
        error: state.system_prompts.error ? null : action.payload.error,
        system_prompts: {
          ...state.system_prompts,
          error: action.payload.error,
          fetching: false,
        },
      };
    }

    if (isThisChat && isSetSelectedSystemPrompt(action)) {
      return {
        ...state,
        selected_system_prompt: action.payload.prompt,
      };
    }

    if (isThisChat && isSetTakeNotes(action)) {
      return {
        ...state,
        take_notes: action.payload.take_notes,
      };
    }

    return state;
  };
}

export type ChatCapsState = {
  fetching: boolean;
  default_cap: string;
  available_caps: string[];
  error: null | string;
};

export type ChatState = {
  chat: ChatThread;
  waiting_for_response: boolean;
  streaming: boolean;
  previous_message_length: number;
  error: string | null;
  caps: ChatCapsState;
  commands: CommandCompletionResponse;
  files_in_preview: ChatContextFile[];
  active_file: FileInfo;
  selected_snippet: Snippet;
  tokens: number | null;
  system_prompts: {
    error: null | string;
    prompts: SystemPrompts;
    fetching: boolean;
  };
  selected_system_prompt: null | string;
  take_notes: boolean;
};

export function createInitialState(): ChatState {
  return {
    streaming: false,
    waiting_for_response: false,
    error: null,
    previous_message_length: 0,
    selected_snippet: {
      language: "",
      code: "",
      path: "",
      basename: "",
    },
    files_in_preview: [],
    chat: {
      id: uuidv4(),
      messages: [],
      title: "",
      model: "",
    },
    caps: {
      fetching: false,
      default_cap: "",
      available_caps: [],
      error: null,
    },
    commands: {
      completions: [],
      replace: [-1, -1],
      is_cmd_executable: false,
    },
    active_file: {
      name: "",
      line1: null,
      line2: null,
      attach: false,
      can_paste: false,
      path: "",
      cursor: null,
    },
    tokens: null,
    system_prompts: {
      error: null,
      prompts: {},
      fetching: false,
    },
    selected_system_prompt: null,
    take_notes: true,
  };
}

const initialState = createInitialState();
// Maybe use context to avoid prop drilling?
export const useEventBusForChat = () => {
  const postMessage = usePostMessage();
  const [state, dispatch] = useReducer(reducer(postMessage), initialState);

  useEffect(() => {
    const listener = (event: MessageEvent) => {
      if (isActionToChat(event.data)) {
        dispatch(event.data);
      }
    };

    window.addEventListener("message", listener);

    return () => {
      window.removeEventListener("message", listener);
    };
  }, [dispatch]);

  const clearError = useCallback(() => {
    dispatch({
      type: EVENT_NAMES_TO_CHAT.CLEAR_ERROR,
      payload: { id: state.chat.id },
    });
  }, [state.chat.id]);

  const setTakeNotes = useCallback(
    (take_notes: boolean) => {
      const action: SetTakeNotes = {
        type: EVENT_NAMES_TO_CHAT.SET_TAKE_NOTES,
        payload: { id: state.chat.id, take_notes },
      };

      dispatch(action);
    },
    [state.chat.id],
  );

  const maybeDefaultPrompt: string | null = useMemo(() => {
    return "default" in state.system_prompts.prompts
      ? state.system_prompts.prompts.default.text
      : null;
  }, [state.system_prompts.prompts]);

  const sendMessages = useCallback(
    (messages: ChatMessages, attach_file = state.active_file.attach) => {
      clearError();
      // setTakeNotes(true);
      dispatch({
        type: EVENT_NAMES_TO_CHAT.SET_DISABLE_CHAT,
        payload: { id: state.chat.id, disable: true },
      });

      const messagesWithSystemPrompt: ChatMessages =
        state.selected_system_prompt &&
        state.selected_system_prompt !== maybeDefaultPrompt
          ? [["system", state.selected_system_prompt], ...messages]
          : messages;

      const payload: ChatThread = {
        id: state.chat.id,
        messages: messagesWithSystemPrompt,
        title: state.chat.title,
        model: state.chat.model,
        attach_file,
      };

      dispatch({
        type: EVENT_NAMES_TO_CHAT.BACKUP_MESSAGES,
        payload,
      });

      postMessage({
        type: EVENT_NAMES_FROM_CHAT.ASK_QUESTION,
        payload,
      });

      const snippetMessage: ChatSetSelectedSnippet = {
        type: EVENT_NAMES_TO_CHAT.SET_SELECTED_SNIPPET,
        payload: {
          id: state.chat.id,
          snippet: { language: "", code: "", path: "", basename: "" },
        },
      };
      dispatch(snippetMessage);
    },
    [
      state.active_file.attach,
      state.chat.id,
      state.chat.title,
      state.chat.model,
      state.selected_system_prompt,
      clearError,
      // setTakeNotes,
      maybeDefaultPrompt,
      postMessage,
    ],
  );

  const askQuestion = useCallback(
    (question: string) => {
      const messages = state.chat.messages.concat([["user", question]]);

      sendMessages(messages);
    },
    [sendMessages, state.chat.messages],
  );

  const requestCaps = useCallback(() => {
    postMessage({
      type: EVENT_NAMES_FROM_CHAT.REQUEST_CAPS,
      payload: {
        id: state.chat.id,
      },
    });
  }, [postMessage, state.chat.id]);

  const maybeRequestCaps = useCallback(() => {
    if (
      state.chat.messages.length === 0 &&
      state.caps.available_caps.length === 0 &&
      !state.caps.fetching
    ) {
      requestCaps();
    }
  }, [
    state.chat.messages.length,
    state.caps.available_caps.length,
    state.caps.fetching,
    requestCaps,
  ]);

  const requestPrompts = useCallback(() => {
    const message: RequestPrompts = {
      type: EVENT_NAMES_FROM_CHAT.REQUEST_PROMPTS,
      payload: { id: state.chat.id },
    };
    postMessage(message);
  }, [postMessage, state.chat.id]);

  const maybeRequestPrompts = useCallback(() => {
    const hasPrompts = Object.keys(state.system_prompts.prompts).length > 0;
    const hasChat = state.chat.messages.length > 0;
    const isFetching = state.system_prompts.fetching;
    if (!hasPrompts && !hasChat && !isFetching) {
      requestPrompts();
    }
  }, [
    requestPrompts,
    state.chat.messages.length,
    state.system_prompts.fetching,
    state.system_prompts.prompts,
  ]);

  useEffect(() => {
    if (!state.error) {
      maybeRequestCaps();
      maybeRequestPrompts();
    }
  }, [state.error, maybeRequestCaps, maybeRequestPrompts]);

  const setChatModel = useCallback(
    (model: string) => {
      const action = {
        type: EVENT_NAMES_TO_CHAT.SET_CHAT_MODEL,
        payload: {
          id: state.chat.id,
          model: model === state.caps.default_cap ? "" : model,
        },
      };
      dispatch(action);
    },
    [state.chat.id, state.caps.default_cap],
  );

  const stopStreaming = useCallback(() => {
    postMessage({
      type: EVENT_NAMES_FROM_CHAT.STOP_STREAMING,
      payload: { id: state.chat.id },
    });
    postMessage({
      type: EVENT_NAMES_TO_CHAT.DONE_STREAMING,
      payload: { id: state.chat.id },
    });
  }, [postMessage, state.chat.id]);

  const hasContextFile = useMemo(() => {
    return state.chat.messages.some((message) =>
      isChatContextFileMessage(message),
    );
  }, [state.chat.messages]);

  const backFromChat = useCallback(() => {
    clearError();
    postMessage({
      type: EVENT_NAMES_FROM_CHAT.BACK_FROM_CHAT,
      payload: { id: state.chat.id },
    });
  }, [clearError, postMessage, state.chat.id]);

  const openChatInNewTab = useCallback(() => {
    setTakeNotes(true);

    postMessage({
      type: EVENT_NAMES_FROM_CHAT.OPEN_IN_CHAT_IN_TAB,
      payload: { id: state.chat.id },
    });
  }, [postMessage, state.chat.id, setTakeNotes]);

  const sendToSideBar = useCallback(() => {
    postMessage({
      type: EVENT_NAMES_FROM_CHAT.SEND_TO_SIDE_BAR,
      payload: { id: state.chat.id },
    });
  }, [postMessage, state.chat.id]);

  const sendReadyMessage = useCallback(() => {
    const action: ReadyMessage = {
      type: EVENT_NAMES_FROM_CHAT.READY,
      payload: { id: state.chat.id },
    };
    postMessage(action);
  }, [postMessage, state.chat.id]);

  const handleNewFileClick = useCallback(
    (value: string) => {
      const action: NewFileFromChat = {
        type: EVENT_NAMES_FROM_CHAT.NEW_FILE,
        payload: {
          id: state.chat.id,
          content: value,
        },
      };

      postMessage(action);
    },
    [postMessage, state.chat.id],
  );

  const handlePasteDiffClick = useCallback(
    (value: string) => {
      const action: PasteDiffFromChat = {
        type: EVENT_NAMES_FROM_CHAT.PASTE_DIFF,
        payload: { id: state.chat.id, content: value },
      };
      postMessage(action);
    },
    [postMessage, state.chat.id],
  );

  // TODO: hoist this hook to context so useCallback isn't needed
  // eslint-disable-next-line react-hooks/exhaustive-deps
  const requestCommandsCompletion = useCallback(
    useDebounceCallback(
      function (
        query: string,
        cursor: number,
        // eslint-disable-next-line @typescript-eslint/no-inferrable-types
        number: number = 5,
      ) {
        const action: RequestAtCommandCompletion = {
          type: EVENT_NAMES_FROM_CHAT.REQUEST_AT_COMMAND_COMPLETION,
          payload: { id: state.chat.id, query, cursor, number },
        };
        postMessage(action);
      },
      500,
      { leading: true },
    ),
    [state.chat.id],
  );

  // eslint-disable-next-line react-hooks/exhaustive-deps
  const requestPreviewFiles = useCallback(
    useDebounceCallback(
      function (input: string) {
        const message: RequestPreviewFiles = {
          type: EVENT_NAMES_FROM_CHAT.REQUEST_PREVIEW_FILES,
          payload: { id: state.chat.id, query: input },
        };
        postMessage(message);
      },
      500,
      { leading: true },
    ),
    [postMessage, state.chat.id],
  );

  const setSelectedCommand = useCallback(
    (command: string) => {
      const action: SetSelectedAtCommand = {
        type: EVENT_NAMES_TO_CHAT.SET_SELECTED_AT_COMMAND,
        payload: { id: state.chat.id, command },
      };
      dispatch(action);
    },
    [state.chat.id],
  );

  const removePreviewFileByName = useCallback(
    (name: string) => {
      const action: RemovePreviewFileByName = {
        type: EVENT_NAMES_TO_CHAT.REMOVE_PREVIEW_FILE_BY_NAME,
        payload: { id: state.chat.id, name },
      };

      dispatch(action);
    },
    [state.chat.id],
  );

  const retryQuestion = useCallback(
    (messages: ChatMessages) => {
      // set last_messages_length to messages.lent - 1
      const setMessageLengthAction: setPreviousMessagesLength = {
        type: EVENT_NAMES_TO_CHAT.SET_PREVIOUS_MESSAGES_LENGTH,
        payload: {
          id: state.chat.id,
          message_length: messages.length > 0 ? messages.length - 1 : 0,
        },
      };

      dispatch(setMessageLengthAction);
      sendMessages(messages, false);
    },
    [sendMessages, state.chat.id],
  );

  const startNewChat = useCallback(() => {
    const saveMessage: SaveChatFromChat = {
      type: EVENT_NAMES_FROM_CHAT.SAVE_CHAT,
      payload: state.chat,
    };

    if (state.chat.messages.length > 0) {
      postMessage(saveMessage);
    }

    const message: CreateNewChatThread = {
      type: EVENT_NAMES_TO_CHAT.NEW_CHAT,
      payload: { id: state.chat.id },
    };
    dispatch(message);
  }, [postMessage, state.chat]);

  const setSelectedSystemPrompt = useCallback(
    (prompt: string) => {
      const action: SetSelectedSystemPrompt = {
        type: EVENT_NAMES_TO_CHAT.SET_SELECTED_SYSTEM_PROMPT,
        payload: { id: state.chat.id, prompt },
      };
      dispatch(action);
    },
    [dispatch, state.chat.id],
  );

  useEffect(() => {
    sendReadyMessage();
  }, [sendReadyMessage]);

  useEffect(() => {
    if (!state.streaming && state.chat.messages.length > 0) {
      const lastMessage = state.chat.messages[state.chat.messages.length - 1];
<<<<<<< HEAD

=======
>>>>>>> 64957d92
      if (
        isAssistantMessage(lastMessage) &&
        lastMessage[2] &&
        lastMessage[2].length > 0
      ) {
        sendMessages(state.chat.messages);
      }
    }
  }, [sendMessages, state.chat.messages, state.streaming]);

  // TODO: Turn this into a hook
  const noteRef = useRef<Pick<ChatState, "chat" | "take_notes">>({
    chat: state.chat,
    take_notes: state.take_notes,
  });
  useEffect(() => {
    noteRef.current.chat = state.chat;
    noteRef.current.take_notes = state.take_notes;
  }, [state.chat, state.take_notes]);

  useEffect(() => {
    return () => {
      // the clean up function is called when the component unmounts (chat is closed)
      // eslint-disable-next-line react-hooks/exhaustive-deps
      const { chat, take_notes } = noteRef.current;
      if (!take_notes) return;
      if (chat.messages.length === 0) return;

      const messages: ChatMessages = [
        ...chat.messages,
        ["user", TAKE_NOTE_MESSAGE],
      ];

      const action: TakeNotesFromChat = {
        type: EVENT_NAMES_FROM_CHAT.TAKE_NOTES,
        payload: { ...chat, messages },
      };

      postMessage(action);
    };
  }, [postMessage, state.chat.id]);

  // useEffect(() => {
  //   window.debugChat =
  //     window.debugChat ||
  //     function () {
  //       console.log(state.chat);
  //     };

  //   return () => {
  //     window.debugChat = undefined;
  //   };
  // }, [state.chat]);

  return {
    state,
    askQuestion,
    clearError,
    setChatModel,
    stopStreaming,
    hasContextFile,
    backFromChat,
    openChatInNewTab,
    sendToSideBar,
    handleNewFileClick,
    handlePasteDiffClick,
    requestCommandsCompletion,
    setSelectedCommand,
    removePreviewFileByName,
    retryQuestion,
    maybeRequestCaps,
    startNewChat,
    setSelectedSystemPrompt,
    requestPreviewFiles,
  };
};<|MERGE_RESOLUTION|>--- conflicted
+++ resolved
@@ -121,15 +121,11 @@
       return last.concat([["assistant", lastMessage[1], calls]]);
     }
 
-<<<<<<< HEAD
-    if (isAssistantMessage(lastMessage) && isAssistantDelta(cur.delta)) {
-=======
     if (
       isAssistantMessage(lastMessage) &&
       isAssistantDelta(cur.delta) &&
       typeof cur.delta.content === "string"
     ) {
->>>>>>> 64957d92
       const last = acc.slice(0, -1);
       const currentMessage = lastMessage[1] ?? "";
       const toolCalls = lastMessage[2];
@@ -141,12 +137,9 @@
       typeof cur.delta.content === "string"
     ) {
       return acc.concat([["assistant", cur.delta.content]]);
-<<<<<<< HEAD
-=======
     } else if (cur.delta.role === "assistant") {
       // empty message from JB
       return acc;
->>>>>>> 64957d92
     }
 
     if (cur.delta.role === null || cur.finish_reason !== null) {
@@ -918,10 +911,6 @@
   useEffect(() => {
     if (!state.streaming && state.chat.messages.length > 0) {
       const lastMessage = state.chat.messages[state.chat.messages.length - 1];
-<<<<<<< HEAD
-
-=======
->>>>>>> 64957d92
       if (
         isAssistantMessage(lastMessage) &&
         lastMessage[2] &&
