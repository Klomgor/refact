--- conflicted
+++ resolved
@@ -78,7 +78,6 @@
   SetEnableSend,
   isSetEnableSend,
   TakeNotesFromChat,
-<<<<<<< HEAD
   RequestDiffAppliedChunks,
   isRequestDiffAppliedChunks,
   isBaseAction,
@@ -88,9 +87,7 @@
   isRequestDiffOpperation,
   isRecieveDiffOpperationResult,
   isRecieveDiffOpperationError,
-=======
   OpenSettings,
->>>>>>> 77f44e59
 } from "../../events";
 import { usePostMessage } from "../usePostMessage";
 import { useDebounceCallback } from "usehooks-ts";
@@ -1329,7 +1326,6 @@
     [state.chat.id],
   );
 
-<<<<<<< HEAD
   useEffect(() => {
     state.chat.messages.forEach((message, index) => {
       if (!isDiffMessage(message)) return;
@@ -1374,7 +1370,6 @@
     },
     [postMessage, state.chat.id],
   );
-=======
   const openSettings = useCallback(() => {
     const action: OpenSettings = {
       type: EVENT_NAMES_FROM_CHAT.OPEN_SETTINGS,
@@ -1383,7 +1378,6 @@
 
     postMessage(action);
   }, [postMessage, state.chat.id]);
->>>>>>> 77f44e59
 
   // useEffect(() => {
   //   window.debugChat =
@@ -1420,12 +1414,9 @@
     requestPreviewFiles,
     setUseTools,
     enableSend,
-<<<<<<< HEAD
     getDiffByIndex,
     addOrRemoveDiff,
-=======
     openSettings,
->>>>>>> 77f44e59
   };
 };
 
