import { useReducer } from "react";
import { useConfig } from "../contexts/config-context";

export interface InitialSetupPage {
  name: "initial setup";
}

export interface CloudLogin {
  name: "cloud login";
}

export interface EnterpriseSetup {
  name: "enterprise setup";
}

export interface SelfHostingSetup {
  name: "self hosting setup";
}

export interface ChatPage {
  name: "chat";
}

<<<<<<< HEAD
export interface HistoryList {
  name: "history";
}

export interface FIMDebugPage {
  name: "fill in the middle debug page";
}

export interface StatisticsPage {
  name: "statistics page";
=======
export interface DocumentationSettingsPage {
  name: "documentation settings";
>>>>>>> 730787ef
}

export type Page =
  | InitialSetupPage
  | CloudLogin
  | EnterpriseSetup
  | SelfHostingSetup
  | ChatPage
<<<<<<< HEAD
  | HistoryList
  | FIMDebugPage
  | StatisticsPage;
=======
  | DocumentationSettingsPage;
>>>>>>> 730787ef

export interface ChangePage {
  type: "change";
  page: Page;
}

export interface PushPage {
  type: "push";
  page: Page;
}

export interface PopPage {
  type: "pop";
}

export type PageAction = ChangePage | PushPage | PopPage;

function pageReducer(state: Page[], action: PageAction): Page[] {
  if (action.type === "pop") {
    return state.slice(0, -1);
  } else if (action.type === "change") {
    return [...state.slice(0, -1), action.page];
  } else {
    return [...state, action.page];
  }
}

export function usePages() {
  const config = useConfig();
  let firstPage: Page = { name: "initial setup" };
  if (config.addressURL && config.apiKey) {
    firstPage = { name: "chat" }; // todo: change this to chat history
  }
  const [pages, dispatch] = useReducer(pageReducer, [firstPage]);

  return { pages, navigate: dispatch };
}<|MERGE_RESOLUTION|>--- conflicted
+++ resolved
@@ -21,7 +21,6 @@
   name: "chat";
 }
 
-<<<<<<< HEAD
 export interface HistoryList {
   name: "history";
 }
@@ -32,10 +31,10 @@
 
 export interface StatisticsPage {
   name: "statistics page";
-=======
+}
+
 export interface DocumentationSettingsPage {
   name: "documentation settings";
->>>>>>> 730787ef
 }
 
 export type Page =
@@ -44,13 +43,10 @@
   | EnterpriseSetup
   | SelfHostingSetup
   | ChatPage
-<<<<<<< HEAD
   | HistoryList
   | FIMDebugPage
-  | StatisticsPage;
-=======
+  | StatisticsPage
   | DocumentationSettingsPage;
->>>>>>> 730787ef
 
 export interface ChangePage {
   type: "change";
