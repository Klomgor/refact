--- conflicted
+++ resolved
@@ -11,11 +11,8 @@
   usePostMessage,
   useChatHistory,
   useEventBusForChat,
-<<<<<<< HEAD
   useEventBusForHost,
-=======
   useEventsBusForIDE,
->>>>>>> a72dc851
 } from "../hooks";
 import {
   EVENT_NAMES_FROM_SETUP,
@@ -38,15 +35,9 @@
 // TODO: wrap this in the Prvider and theme components
 const InnerApp: React.FC<AppProps> = ({ style }: AppProps) => {
   const { pages, navigate } = usePages();
-<<<<<<< HEAD
-=======
   const { openHotKeys, openSettings } = useEventsBusForIDE();
-  const [apiKey, setApiKey] = useLocalStorage("api_key", "");
   // TODO: can replace this with a selector for state.chat.thread.id
-  const { currentChatId } = useEventBusForHost();
-  const config = useConfig();
-
->>>>>>> a72dc851
+
   const postMessage = usePostMessage();
   const config = useConfig();
 
@@ -160,8 +151,6 @@
             {page.name === "cloud login" && (
               <CloudLogin
                 goBack={goBack}
-                apiKey={apiKey}
-                setApiKey={setApiKey}
                 openExternal={openExternal}
                 next={cloudLogin}
               />
@@ -217,68 +206,11 @@
 export const App = () => {
   return (
     <Provider store={store}>
-<<<<<<< HEAD
-      <Flex style={{ justifyContent: "center", ...style }}>
-        {pages.map((page, i) => {
-          return (
-            <Flex key={i} display={i === pages.length - 1 ? "flex" : "none"}>
-              {page.name === "initial setup" && (
-                <InitialSetup onPressNext={onPressNext} />
-              )}
-              {page.name === "cloud login" && (
-                <CloudLogin
-                  goBack={goBack}
-                  openExternal={openExternal}
-                  next={cloudLogin}
-                />
-              )}
-              {page.name === "enterprise setup" && (
-                <EnterpriseSetup goBack={goBack} next={enterpriseSetup} />
-              )}
-              {page.name === "self hosting setup" && (
-                <SelfHostingSetup goBack={goBack} next={selfHostingSetup} />
-              )}
-              {page.name === "history" && (
-                <Sidebar
-                  history={historyHook.history}
-                  takingNotes={false}
-                  currentChatId={currentChatId}
-                  onCreateNewChat={handleCreateNewChat}
-                  account={undefined}
-                  onHistoryItemClick={handleHistoryItemClick}
-                  onDeleteHistoryItem={handleDelete}
-                  onOpenChatInTab={undefined}
-                  handleLogout={() => {
-                    // TODO: handle logout
-                  }}
-                  handleNavigation={handleNavigation}
-                />
-              )}
-              {page.name === "chat" && (
-                <Chat host={config.host} tabbed={config.tabbed} {...chatHook} />
-              )}
-              {page.name === "fill in the middle debug page" && (
-                <FIMDebug host={config.host} tabbed={config.tabbed} />
-              )}
-              {page.name === "statistics page" && (
-                <Statistics
-                  backFromStatistic={goBack}
-                  tabbed={config.tabbed}
-                  host={config.host}
-                  onCloseStatistic={goBack}
-                />
-              )}
-            </Flex>
-          );
-        })}
-      </Flex>
-=======
       <PersistGate persistor={persistor}>
         <Theme>
           <InnerApp />
         </Theme>
       </PersistGate>
->>>>>>> a72dc851
     </Provider>
   );
 };