--- conflicted
+++ resolved
@@ -85,26 +85,19 @@
     pub default_temperature: Option<f32>,
 }
 
-<<<<<<< HEAD
 impl HasBaseModelRecord for ChatModelRecord {
     fn base(&self) -> &BaseModelRecord { &self.base }
     fn base_mut(&mut self) -> &mut BaseModelRecord { &mut self.base }
-=======
+}
+
 #[derive(Debug, Serialize, Deserialize, Clone, Default)]
-pub struct EmbeddingModelRecord {
+pub struct CapsV2EmbeddingModelRecord {
     #[serde(default)]
     pub n_ctx: usize,
     #[serde(default)]
     pub size: i32,
 }
 
-#[derive(Debug, Deserialize)]
-pub struct ModelsOnly {
-    pub code_completion_models: IndexMap<String, ModelRecord>,
-    pub code_chat_models: IndexMap<String, ModelRecord>,
-    pub tokenizer_rewrite_path: HashMap<String, String>,
->>>>>>> 8599fa30
-}
 
 fn default_chat_scratchpad() -> String { "PASSTHROUGH".to_string() }
 
@@ -154,7 +147,6 @@
 
 #[derive(Debug, Serialize, Deserialize, Clone, Default)]
 pub struct CodeAssistantCaps {
-    #[serde(default)]
     pub cloud_name: String,
 
     #[serde(default = "default_telemetry_basic_dest")]
@@ -177,18 +169,17 @@
 
     #[serde(default)]
     pub customization: String,  // on self-hosting server, allows to customize yaml_configs & friends for all engineers
-<<<<<<< HEAD
     
     #[serde(default = "default_hf_tokenizer_template")]
     pub hf_tokenizer_template: String,  // template for HuggingFace tokenizer URLs
-=======
-
-    #[serde(default = "default_support_metadata")]
-    pub support_metadata: bool,
+}
+
+fn default_telemetry_retrieve_my_own() -> String { 
+    "https://www.smallcloud.ai/v1/telemetry-retrieve-my-own-stats".to_string() 
 }
 
 #[derive(Debug, Deserialize, Clone, Default)]
-pub struct CodeAssistantCapsCompletion {
+pub struct CodeAssistantCapsV2Completion {
     pub endpoint: String,
     pub models: IndexMap<String, ModelRecord>,
     pub default_model: String,
@@ -196,21 +187,21 @@
 }
 
 #[derive(Debug, Deserialize, Clone, Default)]
-pub struct CodeAssistantCapsChat {
+pub struct CodeAssistantCapsV2Chat {
     pub endpoint: String,
     pub models: IndexMap<String, ModelRecord>,
     pub default_model: String,
 }
 
 #[derive(Debug, Deserialize, Clone, Default)]
-pub struct CodeAssistantCapsEmbedding {
+pub struct CodeAssistantCapsV2Embedding {
     pub endpoint: String,
     pub models: IndexMap<String, EmbeddingModelRecord>,
     pub default_model: String,
 }
 
 #[derive(Debug, Deserialize, Clone, Default)]
-pub struct CodeAssistantCapsTelemetryEndpoints {
+pub struct CodeAssistantCapsV2TelemetryEndpoints {
     pub telemetry_basic_endpoint: String,
     pub telemetry_corrected_snippets_endpoint: String,
     pub telemetry_basic_retrieve_my_own_endpoint: String,
@@ -220,11 +211,11 @@
 pub struct CodeAssistantCapsV2 {
     pub cloud_name: String,
 
-    pub completion: CodeAssistantCapsCompletion,
-    pub chat: CodeAssistantCapsChat,
-    pub embedding: CodeAssistantCapsEmbedding,
-
-    pub telemetry_endpoints: CodeAssistantCapsTelemetryEndpoints,
+    pub completion: CodeAssistantCapsV2Completion,
+    pub chat: CodeAssistantCapsV2Chat,
+    pub embedding: CodeAssistantCapsV2Embedding,
+
+    pub telemetry_endpoints: CodeAssistantCapsV2TelemetryEndpoints,
     pub tokenizer_endpoints: HashMap<String, String>,
 
     #[serde(default)]
@@ -235,74 +226,70 @@
     pub caps_version: i64,
 }
 
-fn load_caps_from_buf(
-    buffer: &String,
-    caps_url: &String,
-) -> Result<Arc<StdRwLock<CodeAssistantCaps>>, String> {
-    let mut r1_mb_error_text = "".to_string();
-
-    let r1_mb: Option<CodeAssistantCaps> = match serde_json::from_str(&buffer) {
-        Ok(v) => v,
-        Err(e) => {
-            // incorrect json
-            if buffer.trim_start().starts_with(&['{', '[']) {
-                r1_mb_error_text = format!("{}", e);
-                None
-            } else {
-                match serde_yaml::from_str(&buffer) {
-                    Ok(v) => v,
-                    Err(e) => {
-                        r1_mb_error_text = format!("{}", e);
-                        None
-                    }
-                }
-            }
-        }
+pub fn default_hf_tokenizer_template() -> String {
+    "https://huggingface.co/$HF_MODEL/resolve/main/tokenizer.json".to_string()
+}
+
+fn default_telemetry_basic_dest() -> String { 
+    "https://www.smallcloud.ai/v1/telemetry-basic".to_string() 
+}
+
+#[derive(Debug, Serialize, Deserialize, Clone, Default)]
+pub struct DefaultModels {
+    #[serde(default, alias = "code_completion_default_model", alias = "completion_model")]
+    pub completion_default_model: String,
+    #[serde(default, alias = "code_chat_default_model", alias = "chat_model")]
+    pub chat_default_model: String,
+    #[serde(default)]
+    pub chat_thinking_model: String,
+    #[serde(default)]
+    pub chat_light_model: String,
+}
+
+impl DefaultModels {
+    pub fn apply_override(&mut self, other: &DefaultModels, provider_name: Option<&str>) {
+        if !other.completion_default_model.is_empty() {
+            self.completion_default_model = match provider_name {
+                Some(provider) => format!("{}/{}", provider, other.completion_default_model),
+                None => other.completion_default_model.clone(),
+            };
+        }
+        if !other.chat_default_model.is_empty() {
+            self.chat_default_model = match provider_name {
+                Some(provider) => format!("{}/{}", provider, other.chat_default_model),
+                None => other.chat_default_model.clone(),
+            };
+        }
+        if !other.chat_thinking_model.is_empty() {
+            self.chat_thinking_model = match provider_name {
+                Some(provider) => format!("{}/{}", provider, other.chat_thinking_model),
+                None => other.chat_thinking_model.clone(),
+            };
+        }
+        if !other.chat_light_model.is_empty() {
+            self.chat_light_model = match provider_name {
+                Some(provider) => format!("{}/{}", provider, other.chat_light_model),
+                None => other.chat_light_model.clone(),
+            };
+        }
+    }
+}
+
+pub async fn load_caps_value_from_url(
+    cmdline: CommandLine,
+    gcx: Arc<ARwLock<GlobalContext>>,
+) -> Result<(serde_json::Value, String), String> {
+    let caps_urls = if cmdline.address_url.to_lowercase() == "refact" {
+        vec!["https://inference.smallcloud.ai/coding_assistant_caps.json".to_string()]
+    } else {
+        let base_url = Url::parse(&cmdline.address_url)
+            .map_err(|_| "failed to parse address url".to_string())?;
+            
+        vec![
+            base_url.join(&CAPS_FILENAME).map_err(|_| "failed to join caps URL".to_string())?.to_string(),
+            base_url.join(&CAPS_FILENAME_FALLBACK).map_err(|_| "failed to join fallback caps URL".to_string())?.to_string(),
+        ]
     };
-    let mut r1 = r1_mb.ok_or(format!("failed to parse caps: {}", r1_mb_error_text))?;
-
-    let r0: ModelsOnly = serde_json::from_str(&KNOWN_MODELS).map_err(|e| {
-        let up_to_line = KNOWN_MODELS.lines().take(e.line()).collect::<Vec<&str>>().join("\n");
-        error!("{}\nfailed to parse KNOWN_MODELS: {}", up_to_line, e);
-        format!("failed to parse KNOWN_MODELS: {}", e)
-    })?;
-
-    if !r1.code_chat_default_model.is_empty() && !r1.running_models.contains(&r1.code_chat_default_model) {
-        r1.running_models.push(r1.code_chat_default_model.clone());
-    }
-    if !r1.code_completion_default_model.is_empty() && !r1.running_models.contains(&r1.code_completion_default_model) {
-        r1.running_models.push(r1.code_completion_default_model.clone());
-    }
-    if !r1.multiline_code_completion_default_model.is_empty() && !r1.running_models.contains(&r1.multiline_code_completion_default_model) {
-        r1.running_models.push(r1.multiline_code_completion_default_model.clone());
-    }
-    if !r1.embedding_model.is_empty() && !r1.running_models.contains(&r1.embedding_model) {
-        r1.running_models.push(r1.embedding_model.clone());
-    }
-
-    _inherit_r1_from_r0(&mut r1, &r0);
-    apply_models_dict_patch(&mut r1);
-    r1.endpoint_template = relative_to_full_url(&caps_url, &r1.endpoint_template)?;
-    r1.endpoint_chat_passthrough = relative_to_full_url(&caps_url, &r1.endpoint_chat_passthrough)?;
-    if r1.endpoint_chat_passthrough.is_empty() {
-        r1.endpoint_chat_passthrough = relative_to_full_url(&caps_url, &r1.chat_endpoint)?;
-    }
-    r1.telemetry_basic_dest = relative_to_full_url(&caps_url, &r1.telemetry_basic_dest)?;
-    r1.telemetry_basic_retrieve_my_own = relative_to_full_url(&caps_url, &r1.telemetry_basic_retrieve_my_own)?;
-    r1.endpoint_embeddings_template = relative_to_full_url(&caps_url, &r1.endpoint_embeddings_template)?;
-    r1.tokenizer_path_template = relative_to_full_url(&caps_url, &r1.tokenizer_path_template)?;
-    if r1.embedding_n_ctx == 0 {
-        r1.embedding_n_ctx = 512;
-    }
-
-    // info!("caps {} completion models", r1.code_completion_models.len());
-    // info!("caps default completion model: \"{}\"", r1.code_completion_default_model);
-    // info!("caps {} chat models", r1.code_chat_models.len());
-    // info!("caps default chat model: \"{}\"", r1.code_chat_default_model);
-    // info!("running models: {:?}", r1.running_models);
-    // info!("code_chat_models models: {:?}", r1.code_chat_models);
-    // info!("code completion models: {:?}", r1.code_completion_models);
-    Ok(Arc::new(StdRwLock::new(r1)))
 }
 
 fn load_caps_from_buf_v2(
@@ -406,78 +393,62 @@
             custom_apikey
         }
     }};
->>>>>>> 8599fa30
-}
-
-fn default_telemetry_retrieve_my_own() -> String { 
-    "https://www.smallcloud.ai/v1/telemetry-retrieve-my-own-stats".to_string() 
-}
-
-pub fn default_hf_tokenizer_template() -> String {
-    "https://huggingface.co/$HF_MODEL/resolve/main/tokenizer.json".to_string()
-}
-
-fn default_telemetry_basic_dest() -> String { 
-    "https://www.smallcloud.ai/v1/telemetry-basic".to_string() 
-}
-
-#[derive(Debug, Serialize, Deserialize, Clone, Default)]
-pub struct DefaultModels {
-    #[serde(default, alias = "code_completion_default_model", alias = "completion_model")]
-    pub completion_default_model: String,
-    #[serde(default, alias = "code_chat_default_model", alias = "chat_model")]
-    pub chat_default_model: String,
-    #[serde(default)]
-    pub chat_thinking_model: String,
-    #[serde(default)]
-    pub chat_light_model: String,
-}
-
-impl DefaultModels {
-    pub fn apply_override(&mut self, other: &DefaultModels, provider_name: Option<&str>) {
-        if !other.completion_default_model.is_empty() {
-            self.completion_default_model = match provider_name {
-                Some(provider) => format!("{}/{}", provider, other.completion_default_model),
-                None => other.completion_default_model.clone(),
-            };
-        }
-        if !other.chat_default_model.is_empty() {
-            self.chat_default_model = match provider_name {
-                Some(provider) => format!("{}/{}", provider, other.chat_default_model),
-                None => other.chat_default_model.clone(),
-            };
-        }
-        if !other.chat_thinking_model.is_empty() {
-            self.chat_thinking_model = match provider_name {
-                Some(provider) => format!("{}/{}", provider, other.chat_thinking_model),
-                None => other.chat_thinking_model.clone(),
-            };
-        }
-        if !other.chat_light_model.is_empty() {
-            self.chat_light_model = match provider_name {
-                Some(provider) => format!("{}/{}", provider, other.chat_light_model),
-                None => other.chat_light_model.clone(),
-            };
-        }
-    }
-}
-
-pub async fn load_caps_value_from_url(
-    cmdline: CommandLine,
+}
+
+pub async fn get_api_key(
+    gcx: Arc<ARwLock<GlobalContext>>,
+    use_this_fall_back_to_default_if_empty: String,
+) -> String {
+    let gcx_locked = gcx.write().await;
+    if use_this_fall_back_to_default_if_empty.is_empty() {
+        gcx_locked.cmdline.api_key.clone()
+    } else if use_this_fall_back_to_default_if_empty.starts_with("$") {
+        let env_var_name = &use_this_fall_back_to_default_if_empty[1..];
+        match std::env::var(env_var_name) {
+            Ok(env_value) => env_value,
+            Err(e) => {
+                error!("tried to read API key from env var {}, but failed: {}\nTry editing ~/.config/refact/bring-your-own-key.yaml", env_var_name, e);
+                gcx_locked.cmdline.api_key.clone()
+            }
+        }
+    } else {
+        use_this_fall_back_to_default_if_empty
+    }
+}
+
+#[allow(dead_code)]
+async fn get_custom_chat_api_key(gcx: Arc<ARwLock<GlobalContext>>) -> Result<String, ScratchError> {
+    let caps = try_load_caps_quickly_if_not_present(gcx.clone(), 0).await?;
+    Ok(get_api_key_macro!(gcx, caps, chat_apikey))
+}
+
+#[cfg(feature="vecdb")]
+pub async fn get_custom_embedding_api_key(gcx: Arc<ARwLock<GlobalContext>>) -> Result<String, ScratchError> {
+    let caps = try_load_caps_quickly_if_not_present(gcx.clone(), 0).await?;
+    Ok(get_api_key_macro!(gcx, caps, embedding_apikey))
+}
+
+#[allow(dead_code)]
+async fn get_custom_completion_api_key(gcx: Arc<ARwLock<GlobalContext>>) -> Result<String, ScratchError> {
+    let caps = try_load_caps_quickly_if_not_present(gcx.clone(), 0).await?;
+    Ok(get_api_key_macro!(gcx, caps, completion_apikey))
+}
+
+
+async fn load_caps_buf_from_file(
+    cmdline: crate::global_context::CommandLine,
     gcx: Arc<ARwLock<GlobalContext>>,
 ) -> Result<(serde_json::Value, String), String> {
     let caps_urls = if cmdline.address_url.to_lowercase() == "refact" {
         vec!["https://inference.smallcloud.ai/coding_assistant_caps.json".to_string()]
     } else {
-        let base_url = Url::parse(&cmdline.address_url)
-            .map_err(|_| "failed to parse address url".to_string())?;
-            
-        vec![
-            base_url.join(&CAPS_FILENAME).map_err(|_| "failed to join caps URL".to_string())?.to_string(),
-            base_url.join(&CAPS_FILENAME_FALLBACK).map_err(|_| "failed to join fallback caps URL".to_string())?.to_string(),
-        ]
-    };
-
+        let base_url = Url::parse(&cmdline.address_url.clone()).map_err(|_| "failed to parse address url (1)".to_string())?;
+        let joined_url = base_url.join(&CAPS_FILENAME).map_err(|_| "failed to parse address url (2)".to_string())?;
+        let joined_url_fallback = base_url.join(&CAPS_FILENAME_FALLBACK).map_err(|_| "failed to parse address url (2)".to_string())?;
+        caps_urls.push(joined_url.to_string());
+        caps_urls.push(joined_url_fallback.to_string());
+    }
+    
     let http_client = gcx.read().await.http_client.clone();
     let mut headers = reqwest::header::HeaderMap::new();
     
@@ -548,7 +519,6 @@
         add_name_and_id_to_model_records(provider);
         provider.api_key = resolve_provider_api_key(&provider, &cmdline_api_key);
     }
-<<<<<<< HEAD
     add_models_to_caps(&mut caps, providers);
     Ok(Arc::new(caps))
 }
@@ -558,15 +528,6 @@
     provider.completion_endpoint = relative_to_full_url(caps_url, &provider.completion_endpoint)?;
     provider.embedding_endpoint = relative_to_full_url(caps_url, &provider.embedding_endpoint)?;
     Ok(())
-=======
-    match load_caps_from_buf_v2(&buf, &caps_url) {
-        Ok(caps) => Ok(caps),
-        Err(e) => {
-            info!("Cannot load v2 caps: `{}`, try old format", e);
-            load_caps_from_buf(&buf, &caps_url)
-        }
-    }
->>>>>>> 8599fa30
 }
 
 pub fn strip_model_from_finetune(model: &str) -> String {
