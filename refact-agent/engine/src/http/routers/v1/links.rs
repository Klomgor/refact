--- conflicted
+++ resolved
@@ -354,11 +354,7 @@
             Err(_) => post.model_name.clone(),
         };
         let follow_up_response = generate_follow_up_message(
-<<<<<<< HEAD
             post.messages.clone(), gcx.clone(), &model_id, &post.meta.chat_id
-=======
-            post.messages.clone(), gcx.clone(), LIGHT_MODEL_NAME.to_string(), &post.model_name, &post.meta.chat_id
->>>>>>> 2e3cd09c
         ).await
             .map_err(|e| ScratchError::new(StatusCode::INTERNAL_SERVER_ERROR, format!("Error generating follow-up message: {}", e)))?;
         new_chat_suggestion = follow_up_response.topic_changed;
