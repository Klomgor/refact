use axum::Extension;
use axum::response::Result;
use hyper::{Body, Response, StatusCode};
use serde::{Deserialize, Serialize};

use crate::ast::ast_structs::AstStatus;
use crate::custom_error::ScratchError;
use crate::global_context::SharedGlobalContext;

#[derive(Serialize, Deserialize, Debug)]
pub struct RagStatus {
    pub ast: Option<AstStatus>,
<<<<<<< HEAD
    ast_alive: String,
=======
    pub ast_alive: String,
    #[cfg(feature="vecdb")]
>>>>>>> 7b36a827
    pub vecdb: Option<crate::vecdb::vdb_structs::VecDbStatus>,
    pub vecdb_alive: String,
    pub vec_db_error: String,
}

pub async fn get_rag_status(gcx: SharedGlobalContext) -> RagStatus {
    let (vec_db_module, vec_db_error, ast_module) = {
        let gcx_locked = gcx.write().await;
        (gcx_locked.vec_db.clone(), gcx_locked.vec_db_error.clone(), gcx_locked.ast_service.clone())
    };

    let (maybe_vecdb_status, vecdb_message) = match crate::vecdb::vdb_highlev::get_status(vec_db_module).await {
        Ok(Some(status)) => (Some(status), "working".to_string()),
        Ok(None) => (None, "turned_off".to_string()),
        Err(err) => (None, err.to_string()),
    };

    let (maybe_ast_status, ast_message) = match &ast_module {
        Some(ast_service) => {
            let ast_status = ast_service.lock().await.ast_status.clone();
            let status = ast_status.lock().await.clone();
            (Some(status), "working".to_string())
        }
        None => (None, "turned_off".to_string())
    };

    RagStatus {
        ast: maybe_ast_status,
        ast_alive: ast_message,
        vecdb: maybe_vecdb_status,
        vecdb_alive: vecdb_message,
        vec_db_error,
    }
}

pub async fn handle_v1_rag_status(
    Extension(gcx): Extension<SharedGlobalContext>,
) -> Result<Response<Body>, ScratchError> {
    let status = get_rag_status(gcx).await;

    let json_string = serde_json::to_string_pretty(&status).map_err(|e| {
        ScratchError::new(StatusCode::INTERNAL_SERVER_ERROR, format!("JSON serialization problem: {}", e))
    })?;

    Ok(Response::builder()
        .status(StatusCode::OK)
        .body(Body::from(json_string))
        .unwrap())
}<|MERGE_RESOLUTION|>--- conflicted
+++ resolved
@@ -10,12 +10,7 @@
 #[derive(Serialize, Deserialize, Debug)]
 pub struct RagStatus {
     pub ast: Option<AstStatus>,
-<<<<<<< HEAD
-    ast_alive: String,
-=======
     pub ast_alive: String,
-    #[cfg(feature="vecdb")]
->>>>>>> 7b36a827
     pub vecdb: Option<crate::vecdb::vdb_structs::VecDbStatus>,
     pub vecdb_alive: String,
     pub vec_db_error: String,
