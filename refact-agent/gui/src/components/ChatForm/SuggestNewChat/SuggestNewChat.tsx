import { Box, Flex, IconButton, Text } from "@radix-ui/themes";
import { ArchiveIcon, Cross2Icon } from "@radix-ui/react-icons";
import { useCallback, useEffect, useMemo, useState } from "react";
import classNames from "classnames";

import { clearPauseReasonsAndHandleToolsStatus } from "../../../features/ToolConfirmation/confirmationSlice";
import {
  useAppDispatch,
  useAppSelector,
  useCompressChat,
  useLastSentCompressionStop,
} from "../../../hooks";
import { popBackTo, push } from "../../../features/Pages/pagesSlice";
import { telemetryApi } from "../../../services/refact";
import {
  enableSend,
  newChatAction,
  selectChatId,
  setIsNewChatSuggestionRejected,
} from "../../../features/Chat";

import { Link } from "../../Link";

import styles from "./SuggestNewChat.module.css";
import { useUsageCounter } from "../../UsageCounter/useUsageCounter";

type SuggestNewChatProps = {
  shouldBeVisible?: boolean;
};

export const SuggestNewChat = ({
  shouldBeVisible = false,
}: SuggestNewChatProps) => {
  const dispatch = useAppDispatch();
  const chatId = useAppSelector(selectChatId);
  const [sendTelemetryEvent] =
    telemetryApi.useLazySendTelemetryChatEventQuery();

  const { isWarning, isOverflown: isContextOverflown } = useUsageCounter();

  const [isRendered, setIsRendered] = useState(shouldBeVisible);
  const [isAnimating, setIsAnimating] = useState(false);
  const { compressChat, isCompressing } = useCompressChat();
  const lastSentCompression = useLastSentCompressionStop();

  useEffect(() => {
    if (shouldBeVisible) {
      setIsRendered(true);
      // small delay to ensure the initial state is rendered before animation
      requestAnimationFrame(() => {
        requestAnimationFrame(() => {
          setIsAnimating(true);
        });
      });
    } else {
      setIsAnimating(false);
      const timer = setTimeout(() => {
        setIsRendered(false);
      }, 300);
      return () => {
        clearTimeout(timer);
      };
    }
  }, [shouldBeVisible]);

  const handleClose = () => {
    dispatch(setIsNewChatSuggestionRejected({ chatId, value: true }));
<<<<<<< HEAD
=======
    dispatch(enableSend({ id: chatId }));
>>>>>>> cf72a083

    void sendTelemetryEvent({
      scope: `dismissedNewChatSuggestionWarning`,
      success: true,
      error_message: "",
    });
  };

  const onCreateNewChat = useCallback(() => {
    const actions = [
      newChatAction(),
      clearPauseReasonsAndHandleToolsStatus({
        wasInteracted: false,
        confirmationStatus: true,
      }),
      popBackTo({ name: "history" }),
      push({ name: "chat" }),
    ];

    actions.forEach((action) => dispatch(action));
    void sendTelemetryEvent({
      scope: `openNewChat`,
      success: true,
      error_message: "",
    });
  }, [dispatch, sendTelemetryEvent]);

  const tipText = useMemo(() => {
    if (isWarning)
      return "This chat has been moderately compressed. The model may have limited access to earlier messages.";
    if (isContextOverflown)
      return "This chat has been heavily compressed. The model might not recall details from earlier conversations.";
    return "For best results, consider starting a new chat when switching topics.";
  }, [isWarning, isContextOverflown]);

  if (isCompressing) return null;

  return (
    <Box
      py="3"
      px="4"
      mb="1"
      flexShrink="0"
      display={isRendered ? "block" : "none"}
      className={classNames(styles.container, {
        [styles.visible]: isAnimating,
      })}
    >
      <Flex align="center" justify="between" gap="2" wrap="wrap">
        <Text size="1">
          <Text weight="bold">Tip:</Text> {tipText}
        </Text>

        <Flex align="center" mr="2" wrap="wrap" gap="2">
          <Link size="1" onClick={onCreateNewChat} color="indigo">
            Start a new chat
          </Link>
          {lastSentCompression.strength &&
            lastSentCompression.strength !== "absent" && (
              <Link
                size="1"
                onClick={() => {
                  void compressChat();
                }}
                color="indigo"
                asChild
              >
                <Flex
                  align="center"
                  justify="start"
                  gap="1"
                  display="inline-flex"
                >
                  <ArchiveIcon style={{ alignSelf: "start" }} />
                  Compress and open in a new chat.
                </Flex>
              </Link>
            )}
        </Flex>
        <Box position="absolute" top="1" right="1">
          <IconButton
            asChild
            variant="ghost"
            color="violet"
            size="1"
            onClick={handleClose}
          >
            <Cross2Icon />
          </IconButton>
        </Box>
      </Flex>
    </Box>
  );
};<|MERGE_RESOLUTION|>--- conflicted
+++ resolved
@@ -65,10 +65,7 @@
 
   const handleClose = () => {
     dispatch(setIsNewChatSuggestionRejected({ chatId, value: true }));
-<<<<<<< HEAD
-=======
     dispatch(enableSend({ id: chatId }));
->>>>>>> cf72a083
 
     void sendTelemetryEvent({
       scope: `dismissedNewChatSuggestionWarning`,
