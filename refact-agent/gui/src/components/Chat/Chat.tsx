import React, { useCallback, useState } from "react";
import { ChatForm, ChatFormProps } from "../ChatForm";
import { ChatContent } from "../ChatContent";
import { Flex, Button, Text, Card } from "@radix-ui/themes";
import {
  useAppSelector,
  useAppDispatch,
  useSendChatRequest,
  useAutoSend,
  useGetCapsQuery,
  useCapsForToolUse,
  useAgentUsage,
  useLastSentCompressionStop,
} from "../../hooks";
import { type Config } from "../../features/Config/configSlice";
import {
  enableSend,
  selectIsStreaming,
  selectPreventSend,
  selectChatId,
  selectMessages,
  getSelectedToolUse,
  selectThreadNewChatSuggested,
} from "../../features/Chat/Thread";
import { ThreadHistoryButton } from "../Buttons";
import { push } from "../../features/Pages/pagesSlice";
import { DropzoneProvider } from "../Dropzone";
import { AgentUsage } from "../../features/AgentUsage";
import { useCheckpoints } from "../../hooks/useCheckpoints";
import { Checkpoints } from "../../features/Checkpoints";
import { SuggestNewChat } from "../ChatForm/SuggestNewChat";

export type ChatProps = {
  host: Config["host"];
  tabbed: Config["tabbed"];
  backFromChat: () => void;
  style?: React.CSSProperties;
  unCalledTools: boolean;
  maybeSendToSidebar: ChatFormProps["onClose"];
};

export const Chat: React.FC<ChatProps> = ({
  style,
  unCalledTools,
  maybeSendToSidebar,
}) => {
  const dispatch = useAppDispatch();

  const [isViewingRawJSON, setIsViewingRawJSON] = useState(false);
  const isStreaming = useAppSelector(selectIsStreaming);
  const caps = useGetCapsQuery();

  const chatId = useAppSelector(selectChatId);
  const { submit, abort, retryFromIndex } = useSendChatRequest();

  const chatToolUse = useAppSelector(getSelectedToolUse);
<<<<<<< HEAD
  const compressionStop = useLastSentCompressionStop();
=======
>>>>>>> cf72a083
  const threadNewChatSuggested = useAppSelector(selectThreadNewChatSuggested);
  const messages = useAppSelector(selectMessages);
  const capsForToolUse = useCapsForToolUse();
  const { disableInput } = useAgentUsage();

  const { shouldCheckpointsPopupBeShown } = useCheckpoints();

  const [isDebugChatHistoryVisible, setIsDebugChatHistoryVisible] =
    useState(false);

  const preventSend = useAppSelector(selectPreventSend);
  const onEnableSend = () => dispatch(enableSend({ id: chatId }));

  const handleSummit = useCallback(
    (value: string) => {
      submit({ question: value });
      if (isViewingRawJSON) {
        setIsViewingRawJSON(false);
      }
    },
    [submit, isViewingRawJSON],
  );

  const handleThreadHistoryPage = useCallback(() => {
    dispatch(push({ name: "thread history page", chatId }));
  }, [chatId, dispatch]);

  useAutoSend();

  return (
    <DropzoneProvider asChild>
      <Flex
        style={style}
        direction="column"
        flexGrow="1"
        width="100%"
        overflowY="auto"
        justify="between"
        px="1"
      >
        <ChatContent
          key={`chat-content-${chatId}`}
          onRetry={retryFromIndex}
          onStopStreaming={abort}
        />

        {shouldCheckpointsPopupBeShown && <Checkpoints />}

        <AgentUsage />
        <SuggestNewChat
          shouldBeVisible={
            compressionStop.stopped ||
            (threadNewChatSuggested.wasSuggested &&
              !threadNewChatSuggested.wasRejectedByUser)
          }
        />
        {!isStreaming && preventSend && unCalledTools && (
          <Flex py="4">
            <Card style={{ width: "100%" }}>
              <Flex direction="column" align="center" gap="2" width="100%">
                Chat was interrupted with uncalled tools calls.
                <Button onClick={onEnableSend} disabled={disableInput}>
                  Resume
                </Button>
              </Flex>
            </Card>
          </Flex>
        )}

        <ChatForm
          key={chatId} // TODO: think of how can we not trigger re-render on chatId change (checkboxes)
          onSubmit={handleSummit}
          onClose={maybeSendToSidebar}
          unCalledTools={unCalledTools}
        />

        <Flex justify="between" pl="1" pr="1" pt="1">
          {/* Two flexboxes are left for the future UI element on the right side */}
          {messages.length > 0 && (
            <Flex align="center" justify="between" width="100%">
              <Flex align="center" gap="1">
                <Text size="1">
                  model:{" "}
                  {capsForToolUse.currentModel ||
                    caps.data?.code_chat_default_model}{" "}
                </Text>{" "}
                •{" "}
                <Text
                  size="1"
                  onClick={() => setIsDebugChatHistoryVisible((prev) => !prev)}
                >
                  mode: {chatToolUse}{" "}
                </Text>
              </Flex>
              {messages.length !== 0 &&
                !isStreaming &&
                isDebugChatHistoryVisible && (
                  <ThreadHistoryButton
                    title="View history of current thread"
                    size="1"
                    onClick={handleThreadHistoryPage}
                  />
                )}
            </Flex>
          )}
        </Flex>
      </Flex>
    </DropzoneProvider>
  );
};<|MERGE_RESOLUTION|>--- conflicted
+++ resolved
@@ -10,7 +10,6 @@
   useGetCapsQuery,
   useCapsForToolUse,
   useAgentUsage,
-  useLastSentCompressionStop,
 } from "../../hooks";
 import { type Config } from "../../features/Config/configSlice";
 import {
@@ -54,10 +53,6 @@
   const { submit, abort, retryFromIndex } = useSendChatRequest();
 
   const chatToolUse = useAppSelector(getSelectedToolUse);
-<<<<<<< HEAD
-  const compressionStop = useLastSentCompressionStop();
-=======
->>>>>>> cf72a083
   const threadNewChatSuggested = useAppSelector(selectThreadNewChatSuggested);
   const messages = useAppSelector(selectMessages);
   const capsForToolUse = useCapsForToolUse();
@@ -109,9 +104,8 @@
         <AgentUsage />
         <SuggestNewChat
           shouldBeVisible={
-            compressionStop.stopped ||
-            (threadNewChatSuggested.wasSuggested &&
-              !threadNewChatSuggested.wasRejectedByUser)
+            threadNewChatSuggested.wasSuggested &&
+            !threadNewChatSuggested.wasRejectedByUser
           }
         />
         {!isStreaming && preventSend && unCalledTools && (
